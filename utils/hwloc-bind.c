/*
 * Copyright © 2009 CNRS, INRIA, Université Bordeaux 1
 * Copyright © 2009 Cisco Systems, Inc.  All rights reserved.
 * See COPYING in top-level directory.
 */

#include <hwloc-mask.h>
#include <hwloc.h>
#include <private/private.h>

#include <unistd.h>
#include <errno.h>
#include <assert.h>

static void usage(FILE *where)
{
  fprintf(where, "Usage: topobind [options] <location> -- command ...\n");
  fprintf(where, " <location> may be a space-separated list of cpusets or objects\n");
  fprintf(where, "            as supported by the hwloc-mask utility.\n");
  fprintf(where, "Options:\n");
  fprintf(where, "   --single\tbind on a single CPU to prevent migration\n");
  fprintf(where, "   --strict\trequire strict binding\n");
  fprintf(where, "   -v\t\tverbose messages\n");
  fprintf(where, "   --version\treport version and exit\n");
}

int main(int argc, char *argv[])
{
  hwloc_topology_t topology;
  unsigned depth;
  hwloc_cpuset_t cpu_set; /* invalid until bind_cpus is set */
  int bind_cpus = 0;
  int single = 0;
  int verbose = 0;
  int flags = 0;
  int ret;
  char **orig_argv = argv;

  cpu_set = hwloc_cpuset_alloc();

  hwloc_topology_init(&topology);
  hwloc_topology_load(topology);
  depth = hwloc_topology_get_depth(topology);

  /* skip argv[0], handle options */
  argv++;
  argc--;

  while (argc >= 1) {
    if (!strcmp(argv[0], "--")) {
      argc--;
      argv++;
      break;
    }

    if (*argv[0] == '-') {
      if (!strcmp(argv[0], "-v")) {
	verbose = 1;
	goto next;
      }
      else if (!strcmp(argv[0], "--help")) {
	usage(stdout);
	return EXIT_SUCCESS;
      }
      else if (!strcmp(argv[0], "--single")) {
	single = 1;
	goto next;
      }
      else if (!strcmp(argv[0], "--strict")) {
	flags |= HWLOC_CPUBIND_STRICT;
	goto next;
      }
      else if (!strcmp (argv[0], "--version")) {
          printf("%s %s\n", orig_argv[0], VERSION);
          exit(EXIT_SUCCESS);
      }

      usage(stderr);
      return EXIT_FAILURE;
    }

    hwloc_mask_process_arg(topology, depth, argv[0], cpu_set, verbose);
    bind_cpus = 1;

  next:
    argc--;
    argv++;
  }

  if (bind_cpus) {
    if (verbose) {
      char *s = hwloc_cpuset_printf_value(cpu_set);
      fprintf(stderr, "binding on cpu set %s\n", s);
      free(s);
    }
    if (single)
      hwloc_cpuset_singlify(cpu_set);
    ret = hwloc_set_cpubind(topology, cpu_set, flags);
    if (ret) {
<<<<<<< HEAD
      char *s = hwloc_cpuset_printf_value(cpu_set);
      fprintf(stderr, "hwloc_set_cpubind %s failed (errno %d %s)\n", s, errno, strerror(errno));
=======
      int bind_errno = errno;
      char *s = hwloc_cpuset_printf_value(cpu_set);
      fprintf(stderr, "hwloc_set_cpubind %s failed (errno %d %s)\n", s, bind_errno, strerror(bind_errno));
>>>>>>> 66c13517
      free(s);
    }
  }

  free(cpu_set);

  hwloc_topology_destroy(topology);

  if (!argc)
    return EXIT_SUCCESS;

  ret = execvp(argv[0], argv);
  if (ret && verbose)
    perror("execvp");
  return EXIT_FAILURE;
}<|MERGE_RESOLUTION|>--- conflicted
+++ resolved
@@ -97,14 +97,9 @@
       hwloc_cpuset_singlify(cpu_set);
     ret = hwloc_set_cpubind(topology, cpu_set, flags);
     if (ret) {
-<<<<<<< HEAD
-      char *s = hwloc_cpuset_printf_value(cpu_set);
-      fprintf(stderr, "hwloc_set_cpubind %s failed (errno %d %s)\n", s, errno, strerror(errno));
-=======
       int bind_errno = errno;
       char *s = hwloc_cpuset_printf_value(cpu_set);
       fprintf(stderr, "hwloc_set_cpubind %s failed (errno %d %s)\n", s, bind_errno, strerror(bind_errno));
->>>>>>> 66c13517
       free(s);
     }
   }
