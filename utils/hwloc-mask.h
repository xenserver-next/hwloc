--- conflicted
+++ resolved
@@ -187,13 +187,9 @@
   colon = strchr(arg, ':');
   if (colon) {
     err = hwloc_mask_append_object(topology, topodepth, hwloc_topology_get_complete_cpuset(topology), arg, set, mode, verbose);
-<<<<<<< HEAD
-  } else if (strlen(arg) == strspn(arg, "0123456789abcdefABCDEF,")) {
-=======
   } else if (strlen(arg) > 2 &&
              strncasecmp(arg, "0x", 2) == 0 &&
              strlen(arg + 2) == strspn(arg + 2, "0123456789abcdefABCDEF,")) {
->>>>>>> 6d65a3b2
     hwloc_cpuset_t newset = hwloc_cpuset_from_string(arg);
     err = hwloc_mask_append_cpuset(set, newset, mode, verbose);
     free(newset);
