/*
 * Copyright © 2009 CNRS, INRIA, Université Bordeaux 1
 * Copyright © 2009 Cisco Systems, Inc.  All rights reserved.
 * See COPYING in top-level directory.
 */

#include <private/config.h>
#include <hwloc.h>

#include <stdlib.h>
#include <stdio.h>
#include <string.h>
#include <dirent.h>
#include <fcntl.h>

#ifdef HWLOC_HAVE_CAIRO
#include <cairo.h>
#endif

#include "lstopo.h"

int logical = 1;
hwloc_obj_type_t show_only = (hwloc_obj_type_t) -1;
int show_cpuset = 0;
int taskset = 0;
unsigned int fontsize = 10;
unsigned int gridsize = 10;
unsigned int force_horiz = 0;
unsigned int force_vert = 0;
unsigned int top = 0;
hwloc_pid_t pid = (hwloc_pid_t) -1;

FILE *open_file(const char *filename, const char *mode)
{
  const char *extn = strrchr(filename, '.');

  if (filename[0] == '-' && extn == filename + 1)
    return stdout;

  return fopen(filename, mode);
}

static void add_process_objects(hwloc_topology_t topology)
{
  hwloc_obj_t root;
  hwloc_cpuset_t cpuset;
  DIR *dir;
  struct dirent *dirent;
  const struct hwloc_topology_support *support;

  root = hwloc_get_root_obj(topology);

  support = hwloc_topology_get_support(topology);

  if (!support->cpubind->get_thisproc_cpubind)
    return;

  dir  = opendir("/proc");
  if (!dir)
    return;
  cpuset = hwloc_cpuset_alloc();

  while ((dirent = readdir(dir))) {
    long local_pid;
    char *end;
    char name[64];

    local_pid = strtol(dirent->d_name, &end, 10);
    if (*end)
      /* Not a number */
      continue;

    snprintf(name, sizeof(name), "%ld", local_pid);

#ifdef HWLOC_LINUX_SYS
    {
      char path[6 + strlen(dirent->d_name) + 1 + 7 + 1];
      char cmd[64], *c;
      int file;
      ssize_t n;

      snprintf(path, sizeof(path), "/proc/%s/cmdline", dirent->d_name);

      if ((file = open(path, O_RDONLY)) >= 0) {
        n = read(file, cmd, sizeof(cmd) - 1);
        close(file);

        if (n <= 0)
          /* Ignore kernel threads and errors */
          continue;

        cmd[n] = 0;
        if ((c = strchr(cmd, ' ')))
          *c = 0;
        snprintf(name, sizeof(name), "%ld %s", local_pid, cmd);
      }
    }
#endif /* HWLOC_LINUX_SYS */

    if (hwloc_get_proc_cpubind(topology, local_pid, cpuset, 0))
      continue;

    if (hwloc_cpuset_isincluded(root->cpuset, cpuset))
      continue;

    hwloc_topology_insert_misc_object_by_cpuset(topology, cpuset, name);
  }

  hwloc_cpuset_free(cpuset);
  closedir(dir);
}

static void usage(char *name, FILE *where)
{
  fprintf (where, "Usage: %s [ options ] ... [ filename ]\n\n", name);
  fprintf (where, "See lstopo(1) for more details.\n\n");
  fprintf (where, "Supported output file formats: .txt, .fig"
#ifdef HWLOC_HAVE_CAIRO
#if CAIRO_HAS_PDF_SURFACE
		  ", .pdf"
#endif /* CAIRO_HAS_PDF_SURFACE */
#if CAIRO_HAS_PS_SURFACE
		  ", .ps"
#endif /* CAIRO_HAS_PS_SURFACE */
#if CAIRO_HAS_PNG_FUNCTIONS
		  ", .png"
#endif /* CAIRO_HAS_PNG_FUNCTIONS */
#if CAIRO_HAS_SVG_SURFACE
		  ", .svg"
#endif /* CAIRO_HAS_SVG_SURFACE */
#endif /* HWLOC_HAVE_CAIRO */
#ifdef HWLOC_HAVE_XML
		  ", .xml"
#endif /* HWLOC_HAVE_XML */
		  "\n");
  fprintf (where, "\nFormatting options:\n");
  fprintf (where, "   -l --logical          Display hwloc logical object indexes (default)\n");
  fprintf (where, "   -p --physical         Display physical object indexes\n");
  fprintf (where, "Textual output options:\n");
  fprintf (where, "   --only <type>         Only show objects of the given type in the text output\n");
  fprintf (where, "   -v --verbose          Include additional details\n");
  fprintf (where, "   -s --silent           Reduce the amount of details to show\n");
  fprintf (where, "   -c --cpuset           Show the cpuset of each object\n");
  fprintf (where, "   -C --cpuset-only      Only show the cpuset of each ofbject\n");
  fprintf (where, "   --taskset             Show taskset-specific cpuset strings\n");
  fprintf (where, "Object filtering options:\n");
  fprintf (where, "   --ignore <type>       Ignore objects of the given type\n");
  fprintf (where, "   --no-caches           Do not show caches\n");
  fprintf (where, "   --no-useless-caches   Do not show caches which do not have a hierarchical\n"
                  "                         impact\n");
  fprintf (where, "   --merge               Do not show levels that do not have a hierarcical\n"
                  "                         impact\n");
<<<<<<< HEAD
#ifdef HWLOC_HAVE_LIBPCI
  fprintf (where, "   --whole-pci           show all PCI devices and bridges\n");
  fprintf (where, "   --no-pci              do not show any PCI device or bridge\n");
#endif
=======
  fprintf (where, "Input options:\n");
>>>>>>> 58ecbb67
#ifdef HWLOC_HAVE_XML
  fprintf (where, "   --xml <path>          Read topology from XML file <path>\n");
#endif
#ifdef HWLOC_LINUX_SYS
  fprintf (where, "   --fsroot <path>       Read topology from chroot containing the /proc and /sys\n"
		  "                         of another system\n");
#endif
  fprintf (where, "   --synthetic \"n:2 2\"   Simulate a fake hierarchy, here with 2 NUMA nodes of 2\n"
                  "                         processors\n");
  fprintf (where, "   --pid <pid>           Detect topology as seen by process <pid>\n");
  fprintf (where, "   --whole-system        Do not consider administration limitations\n");
  fprintf (where, "Graphical output options:\n");
  fprintf (where, "   --fontsize 10         Set size of text font\n");
  fprintf (where, "   --gridsize 10         Set size of margin between elements\n");
  fprintf (where, "   --horiz               Horizontal graphic layout instead of nearly 4/3 ratio\n");
  fprintf (where, "   --vert                Vertical graphic layout instead of nearly 4/3 ratio\n");
  fprintf (where, "Miscellaneous options:\n");
  fprintf (where, "   --ps --top            Display processes within the hierarchy\n");
  fprintf (where, "   --version             Report version and exit\n");
}

int
main (int argc, char *argv[])
{
  int err;
  int verbose_mode = 1;
  hwloc_topology_t topology;
  const char *filename = NULL;
  unsigned long flags = 0;
  int merge = 0;
  int ignorecache = 0;
  char * callname;
  char * synthetic = NULL;
  const char * xmlpath = NULL;
  char * fsroot = NULL;
  int force_console = 0;
  int opt;

  callname = strrchr(argv[0], '/');
  if (!callname)
    callname = argv[0];
  else
    callname++;

  err = hwloc_topology_init (&topology);
  if (err)
    return EXIT_FAILURE;

  while (argc >= 2)
    {
      opt = 0;
      if (!strcmp (argv[1], "-v") || !strcmp (argv[1], "--verbose")) {
	verbose_mode++;
	force_console = 1;
      } else if (!strcmp (argv[1], "-s") || !strcmp (argv[1], "--silent")) {
	verbose_mode--;
	force_console = 1;
      } else if (!strcmp (argv[1], "-h") || !strcmp (argv[1], "--help")) {
	usage(callname, stdout);
        exit(EXIT_SUCCESS);
      } else if (!strcmp (argv[1], "-l") || !strcmp (argv[1], "--logical"))
	logical = 1;
      else if (!strcmp (argv[1], "-p") || !strcmp (argv[1], "--physical"))
	logical = 0;
      else if (!strcmp (argv[1], "-c") || !strcmp (argv[1], "--cpuset"))
	show_cpuset = 1;
      else if (!strcmp (argv[1], "-C") || !strcmp (argv[1], "--cpuset-only"))
	show_cpuset = 2;
      else if (!strcmp (argv[1], "--taskset")) {
	taskset = 1;
	if (!show_cpuset)
	  show_cpuset = 1;
      } else if (!strcmp (argv[1], "--only")) {
	if (argc <= 2) {
	  usage (callname, stderr);
	  exit(EXIT_FAILURE);
	}
        show_only = hwloc_obj_type_of_string(argv[2]);
	opt = 1;
      }
      else if (!strcmp (argv[1], "--ignore")) {
	if (argc <= 2) {
	  usage (callname, stderr);
	  exit(EXIT_FAILURE);
	}
        hwloc_topology_ignore_type(topology, hwloc_obj_type_of_string(argv[2]));
	opt = 1;
      }
      else if (!strcmp (argv[1], "--no-caches"))
	ignorecache = 2;
      else if (!strcmp (argv[1], "--no-useless-caches"))
	ignorecache = 1;
      else if (!strcmp (argv[1], "--whole-system"))
	flags |= HWLOC_TOPOLOGY_FLAG_WHOLE_SYSTEM;
      else if (!strcmp (argv[1], "--whole-pci"))
	flags |= HWLOC_TOPOLOGY_FLAG_WHOLE_PCI;
      else if (!strcmp (argv[1], "--no-pci"))
	flags |= HWLOC_TOPOLOGY_FLAG_NO_PCI;
      else if (!strcmp (argv[1], "--merge"))
	merge = 1;
      else if (!strcmp (argv[1], "--horiz"))
        force_horiz = 1;
      else if (!strcmp (argv[1], "--vert"))
        force_vert = 1;
      else if (!strcmp (argv[1], "--fontsize")) {
	if (argc <= 2) {
	  usage (callname, stderr);
	  exit(EXIT_FAILURE);
	}
	fontsize = atoi(argv[2]);
	opt = 1;
      }
      else if (!strcmp (argv[1], "--gridsize")) {
	if (argc <= 2) {
	  usage (callname, stderr);
	  exit(EXIT_FAILURE);
	}
	gridsize = atoi(argv[2]);
	opt = 1;
      }
      else if (!strcmp (argv[1], "--synthetic")) {
	if (argc <= 2) {
	  usage (callname, stderr);
	  exit(EXIT_FAILURE);
	}
	synthetic = argv[2]; opt = 1;
      } else if (!strcmp (argv[1], "--xml")) {
#ifdef HWLOC_HAVE_XML
	if (argc <= 2) {
	  usage (callname, stderr);
	  exit(EXIT_FAILURE);
	}
	xmlpath = argv[2]; opt = 1;
	if (!strcmp(xmlpath, "-")) {
	  xmlpath = "/dev/stdin";
        }
#else /* HWLOC_HAVE_XML */
        fprintf(stderr, "This installation of hwloc does not support --xml, sorry.\n");
        exit(EXIT_FAILURE);
#endif /* HWLOC_HAVE_XML */
      } else if (!strcmp (argv[1], "--fsroot") || !strcmp (argv[1], "--fsys-root") /* backward compat with 1.0 */) {
#ifdef HWLOC_LINUX_SYS
	if (argc <= 2) {
	  usage (callname, stderr);
	  exit(EXIT_FAILURE);
	}
	fsroot = argv[2]; opt = 1;
#else /* HWLOC_LINUX_SYS */
        fprintf(stderr, "This installation of hwloc does not support --fsroot, sorry.\n");
        exit(EXIT_FAILURE);
#endif /* HWLOC_LINUX_SYS */
      } else if (!strcmp (argv[1], "--pid")) {
	if (argc <= 2) {
	  usage (callname, stderr);
	  exit(EXIT_FAILURE);
	}
	pid = atoi(argv[2]); opt = 1;
      } else if (!strcmp (argv[1], "--ps") || !strcmp (argv[1], "--top"))
        top = 1;
      else if (!strcmp (argv[1], "--version")) {
          printf("%s %s\n", callname, VERSION);
          exit(EXIT_SUCCESS);
      } else {
	if (filename) {
	  fprintf (stderr, "Unrecognized options: %s\n", argv[1]);
	  usage (callname, stderr);
	  exit(EXIT_FAILURE);
	} else
	  filename = argv[1];
      }
      argc -= opt+1;
      argv += opt+1;
    }

  if (show_only != (hwloc_obj_type_t)-1) {
    merge = 0;
    force_console = 1;
  }
  if (show_cpuset)
    force_console = 1;

  hwloc_topology_set_flags(topology, flags);

  if (ignorecache > 1) {
    hwloc_topology_ignore_type(topology, HWLOC_OBJ_CACHE);
  } else if (ignorecache) {
    hwloc_topology_ignore_type_keep_structure(topology, HWLOC_OBJ_CACHE);
  }
  if (merge)
    hwloc_topology_ignore_all_keep_structure(topology);

  if (synthetic)
    if (hwloc_topology_set_synthetic(topology, synthetic))
      return EXIT_FAILURE;
  if (xmlpath) {
    if (hwloc_topology_set_xml(topology, xmlpath)) {
      perror("Setting target XML file");
      return EXIT_FAILURE;
    }
  }
  if (fsroot) {
    if (hwloc_topology_set_fsroot(topology, fsroot)) {
      perror("Setting target filesystem root");
      return EXIT_FAILURE;
    }
  }
  if (pid != (hwloc_pid_t) -1 && pid != 0) {
    if (hwloc_topology_set_pid(topology, pid)) {
      perror("Setting target pid");
      return EXIT_FAILURE;
    }
  }

  err = hwloc_topology_load (topology);
  if (err)
    return EXIT_FAILURE;

  if (top)
    add_process_objects(topology);

  if (!filename && !strcmp(callname,"hwloc-info")) {
    /* behave kind-of plpa-info */
    filename = "-";
    verbose_mode--;
  }

  if (!filename) {
#ifdef HWLOC_HAVE_CAIRO
#if CAIRO_HAS_XLIB_SURFACE && defined HWLOC_HAVE_X11
    if (!force_console && getenv("DISPLAY"))
      output_x11(topology, NULL, logical, verbose_mode);
    else
#endif /* CAIRO_HAS_XLIB_SURFACE */
#endif /* HWLOC_HAVE_CAIRO */
#ifdef HWLOC_WIN_SYS
      output_windows(topology, NULL, logical, verbose_mode);
#else
    output_console(topology, NULL, logical, verbose_mode);
#endif
  } else if (!strcmp(filename, "-")
	  || !strcmp(filename, "/dev/stdout"))
    output_console(topology, filename, logical, verbose_mode);
  else if (strstr(filename, ".txt"))
    output_text(topology, filename, logical, verbose_mode);
  else if (strstr(filename, ".fig"))
    output_fig(topology, filename, logical, verbose_mode);
#ifdef HWLOC_HAVE_CAIRO
#if CAIRO_HAS_PNG_FUNCTIONS
  else if (strstr(filename, ".png"))
    output_png(topology, filename, logical, verbose_mode);
#endif /* CAIRO_HAS_PNG_FUNCTIONS */
#if CAIRO_HAS_PDF_SURFACE
  else if (strstr(filename, ".pdf"))
    output_pdf(topology, filename, logical, verbose_mode);
#endif /* CAIRO_HAS_PDF_SURFACE */
#if CAIRO_HAS_PS_SURFACE
  else if (strstr(filename, ".ps"))
    output_ps(topology, filename, logical, verbose_mode);
#endif /* CAIRO_HAS_PS_SURFACE */
#if CAIRO_HAS_SVG_SURFACE
  else if (strstr(filename, ".svg"))
    output_svg(topology, filename, logical, verbose_mode);
#endif /* CAIRO_HAS_SVG_SURFACE */
#endif /* HWLOC_HAVE_CAIRO */
#ifdef HWLOC_HAVE_XML
  else if (strstr(filename, ".xml"))
    output_xml(topology, filename, logical, verbose_mode);
#endif
  else {
    fprintf(stderr, "file format not supported\n");
    usage(callname, stderr);
    exit(EXIT_FAILURE);
  }

  hwloc_topology_destroy (topology);

  return EXIT_SUCCESS;
}<|MERGE_RESOLUTION|>--- conflicted
+++ resolved
@@ -150,14 +150,11 @@
                   "                         impact\n");
   fprintf (where, "   --merge               Do not show levels that do not have a hierarcical\n"
                   "                         impact\n");
-<<<<<<< HEAD
 #ifdef HWLOC_HAVE_LIBPCI
   fprintf (where, "   --whole-pci           show all PCI devices and bridges\n");
   fprintf (where, "   --no-pci              do not show any PCI device or bridge\n");
 #endif
-=======
   fprintf (where, "Input options:\n");
->>>>>>> 58ecbb67
 #ifdef HWLOC_HAVE_XML
   fprintf (where, "   --xml <path>          Read topology from XML file <path>\n");
 #endif
