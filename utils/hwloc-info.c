/*
 * Copyright © 2009 CNRS
 * Copyright © 2009-2013 Inria.  All rights reserved.
 * Copyright © 2009-2012 Université Bordeaux 1
 * Copyright © 2009-2011 Cisco Systems, Inc.  All rights reserved.
 * See COPYING in top-level directory.
 */

#include <private/autogen/config.h>
#include <hwloc.h>

#include <stdlib.h>
#include <stdio.h>
#include <string.h>
#include <fcntl.h>
#include <assert.h>

#include "misc.h"
#include "hwloc-calc.h"

static int pid_number = -1;
static hwloc_pid_t pid;
static int verbose_mode = 0;
static int logical = 1;
static int show_ancestors = 0;
static hwloc_obj_type_t show_ancestor_type = (hwloc_obj_type_t) -1;
static int show_ancestor_attrdepth = -1;
static hwloc_obj_cache_type_t show_ancestor_attrcachetype = (hwloc_obj_cache_type_t) -1;
static int show_index_prefix = 0;
static int current_obj;

void usage(const char *name, FILE *where)
{
  fprintf (where, "Usage: %s [ options ] [ locations ]\n", name);
  fprintf (where, "\nOutput options:\n");
  fprintf (where, "  -v --verbose          Include additional details\n");
  fprintf (where, "  -s --silent           Reduce the amount of details to show\n");
  fprintf (where, "  --ancestors           Display the chain of ancestor objects up to the root\n");
  fprintf (where, "  --ancestor <type>     Only display the ancestor of the given type\n");
  fprintf (where, "  -n                    Prefix each line with the index of the considered object\n");
  fprintf (where, "Object filtering options:\n");
  fprintf (where, "  --restrict <cpuset>   Restrict the topology to processors listed in <cpuset>\n");
  fprintf (where, "  --restrict binding    Restrict the topology to the current process binding\n");
#ifdef HWLOC_HAVE_LIBPCI
  fprintf (where, "  --no-io               Do not show any I/O device or bridge\n");
  fprintf (where, "  --no-bridges          Do not any I/O bridge except hostbridges\n");
  fprintf (where, "  --whole-io            Show all I/O devices and bridges\n");
#endif
  fprintf (where, "Input options:\n");
  hwloc_utils_input_format_usage(where, 6);
  fprintf (where, "  --thissystem          Assume that the input topology provides the topology\n"
		  "                        for the system on which we are running\n");
  fprintf (where, "  --pid <pid>           Detect topology as seen by process <pid>\n");
  fprintf (where, "  --whole-system        Do not consider administration limitations\n");
  fprintf (where, "  -l --logical          Use logical object indexes for input (default)\n");
  fprintf (where, "  -p --physical         Use physical object indexes for input\n");
  fprintf (where, "Miscellaneous options:\n");
  fprintf (where, "  --version             Report version and exit\n");
}

static void
hwloc_info_show_obj(hwloc_obj_t obj, const char *type, const char *prefix, int verbose)
{
  char s[128];
  unsigned i;
  if (verbose < 0)
    return;
  printf("%s type = %s\n", prefix, hwloc_obj_type_string(obj->type));
  printf("%s full type = %s\n", prefix, type);
  printf("%s logical index = %u\n", prefix, obj->logical_index);
  if (obj->os_index != (unsigned) -1)
    printf("%s os index = %u\n", prefix, obj->os_index);
  if (obj->name)
    printf("%s name = %s\n", prefix, obj->name);
  if (obj->depth != (unsigned) -1)
    printf("%s depth = %u\n", prefix, obj->depth);
  printf("%s sibling rank = %u\n", prefix, obj->sibling_rank);
  printf("%s children = %u\n", prefix, obj->arity);
  if (obj->memory.local_memory)
    printf("%s local memory = %llu\n", prefix, (unsigned long long) obj->memory.local_memory);
  if (obj->memory.total_memory)
    printf("%s total memory = %llu\n", prefix, (unsigned long long) obj->memory.total_memory);

  if (obj->cpuset) {
    hwloc_bitmap_snprintf(s, sizeof(s), obj->cpuset);
    printf("%s cpuset = %s\n", prefix, s);
  }
  if (obj->complete_cpuset) {
    hwloc_bitmap_snprintf(s, sizeof(s), obj->complete_cpuset);
    printf("%s complete cpuset = %s\n", prefix, s);
  }
  if (obj->online_cpuset) {
    hwloc_bitmap_snprintf(s, sizeof(s), obj->online_cpuset);
    printf("%s online cpuset = %s\n", prefix, s);
  }
  if (obj->allowed_cpuset) {
    hwloc_bitmap_snprintf(s, sizeof(s), obj->allowed_cpuset);
    printf("%s allowed cpuset = %s\n", prefix, s);
  }

  if (obj->nodeset) {
    hwloc_bitmap_snprintf(s, sizeof(s), obj->nodeset);
    printf("%s nodeset = %s\n", prefix, s);
  }
  if (obj->complete_nodeset) {
    hwloc_bitmap_snprintf(s, sizeof(s), obj->complete_nodeset);
    printf("%s complete nodeset = %s\n", prefix, s);
  }
  if (obj->allowed_nodeset) {
    hwloc_bitmap_snprintf(s, sizeof(s), obj->allowed_nodeset);
    printf("%s allowed nodeset = %s\n", prefix, s);
  }

  switch (obj->type) {
  case HWLOC_OBJ_CACHE:
    printf("%s attr cache depth = %u\n", prefix, obj->attr->cache.depth);
    switch (obj->attr->cache.type) {
    case HWLOC_OBJ_CACHE_UNIFIED: printf("%s attr cache type = Unified\n", prefix); break;
    case HWLOC_OBJ_CACHE_DATA: printf("%s attr cache type = Data\n", prefix); break;
    case HWLOC_OBJ_CACHE_INSTRUCTION: printf("%s attr cache type = Instruction\n", prefix); break;
    }
    printf("%s attr cache size = %llu\n", prefix, (unsigned long long) obj->attr->cache.size);
    printf("%s attr cache line size = %u\n", prefix, obj->attr->cache.linesize);
    if (obj->attr->cache.associativity == -1)
      printf("%s attr cache ways = Fully-associative\n", prefix);
    else if (obj->attr->cache.associativity != 0)
      printf("%s attr cache ways = %d\n", prefix, obj->attr->cache.associativity);
    break;
  case HWLOC_OBJ_GROUP:
    printf("%s attr group depth = %u\n", prefix, obj->attr->group.depth);
    break;
  case HWLOC_OBJ_BRIDGE:
    switch (obj->attr->bridge.upstream_type) {
    case HWLOC_OBJ_BRIDGE_HOST:
      printf("%s attr bridge upstream type = Host\n", prefix);
      break;
    case HWLOC_OBJ_BRIDGE_PCI:
      printf("%s attr bridge upstream type = PCI\n", prefix);
      printf("%s attr PCI bus id = %04x:%02x:%02x.%01x\n",
	     prefix, obj->attr->pcidev.domain, obj->attr->pcidev.bus, obj->attr->pcidev.dev, obj->attr->pcidev.func);
      printf("%s attr PCI class = %04x\n",
	     prefix, obj->attr->pcidev.class_id);
      printf("%s attr PCI id = %04x:%04x\n",
	     prefix, obj->attr->pcidev.vendor_id, obj->attr->pcidev.device_id);
      if (obj->attr->pcidev.linkspeed)
	printf("%s attr PCI linkspeed = %f GB/s\n", prefix, obj->attr->pcidev.linkspeed);
      break;
    }
    switch (obj->attr->bridge.downstream_type) {
    case HWLOC_OBJ_BRIDGE_HOST:
      assert(0);
    case HWLOC_OBJ_BRIDGE_PCI:
      printf("%s attr bridge downstream type = PCI\n", prefix);
      printf("%s attr PCI secondary bus = %02x\n",
	     prefix, obj->attr->bridge.downstream.pci.secondary_bus);
      printf("%s attr PCI subordinate bus = %02x\n",
	     prefix, obj->attr->bridge.downstream.pci.subordinate_bus);
      break;
    }
    break;
  case HWLOC_OBJ_PCI_DEVICE:
    printf("%s attr PCI bus id = %04x:%02x:%02x.%01x\n",
	   prefix, obj->attr->pcidev.domain, obj->attr->pcidev.bus, obj->attr->pcidev.dev, obj->attr->pcidev.func);
    printf("%s attr PCI class = %04x\n",
	   prefix, obj->attr->pcidev.class_id);
    printf("%s attr PCI id = %04x:%04x\n",
	   prefix, obj->attr->pcidev.vendor_id, obj->attr->pcidev.device_id);
    if (obj->attr->pcidev.linkspeed)
      printf("%s attr PCI linkspeed = %f GB/s\n", prefix, obj->attr->pcidev.linkspeed);
    break;
  case HWLOC_OBJ_OS_DEVICE:
<<<<<<< HEAD
    switch (obj->attr->osdev.type) {
    case HWLOC_OBJ_OSDEV_BLOCK: printf("%s attr osdev type = Block\n", prefix); break;
    case HWLOC_OBJ_OSDEV_GPU: printf("%s attr osdev type = GPU\n", prefix); break;
    case HWLOC_OBJ_OSDEV_NETWORK: printf("%s attr osdev type = Network\n", prefix); break;
    case HWLOC_OBJ_OSDEV_OPENFABRICS: printf("%s attr osdev type = Openfabrics\n", prefix); break;
    case HWLOC_OBJ_OSDEV_DMA: printf("%s attr osdev type = DMA\n", prefix); break;
    case HWLOC_OBJ_OSDEV_COPROC: printf("%s attr osdev type = Co-Processor\n", prefix); break;
    }
=======
    printf("%s attr osdev type = %s\n", prefix, type);
>>>>>>> 9491ad69
    break;
  default:
    /* nothing to show */
    break;
  }
  for(i=0; i<obj->infos_count; i++) {
    printf("%s info %s = %s\n", prefix, obj->infos[i].name, obj->infos[i].value);
  }
}

static void
hwloc_calc_process_arg_info_cb(void *_data __hwloc_attribute_unused,
			       hwloc_obj_t obj,
			       int verbose)
{
  char prefix[32];
  char objs[128];

  prefix[0] = '\0';
  if (show_index_prefix)
    snprintf(prefix, sizeof(prefix), "%u: ", current_obj);

  hwloc_obj_type_snprintf(objs, sizeof(objs), obj, 1);

  if (show_ancestors) {
    char parents[128];
    unsigned level = 0;
    hwloc_obj_t parent = obj;
    while (parent) {
      if (show_index_prefix)
	snprintf(prefix, sizeof(prefix), "%u.%u: ", current_obj, level);
      hwloc_obj_type_snprintf(parents, sizeof(parents), parent, 1);
      if (verbose < 0)
	printf("%s%s:%u\n", prefix, parents, parent->logical_index);
      else if (level)
	printf("%s%s L#%u = parent #%u of %s L#%u\n",
	       prefix, parents, parent->logical_index, level, objs, obj->logical_index);
      else
	printf("%s%s L#%u\n", prefix, parents, parent->logical_index);
      hwloc_info_show_obj(parent, parents, prefix, verbose);
      parent = parent->parent;
      level++;
    }
  } else if (show_ancestor_type != (hwloc_obj_type_t) -1) {
    char parents[128];
    hwloc_obj_t parent = obj;
    while (parent) {
      if (parent->type == show_ancestor_type) {
	if (parent->type == HWLOC_OBJ_GROUP
	    && show_ancestor_attrdepth != -1
	    && show_ancestor_attrdepth != (int) parent->attr->group.depth)
	  goto next;
	if (parent->type == HWLOC_OBJ_CACHE
	    && show_ancestor_attrdepth != -1
	    && show_ancestor_attrdepth != (int) parent->attr->cache.depth)
	  goto next;
	if (parent->type == HWLOC_OBJ_CACHE
	    && show_ancestor_attrcachetype != (hwloc_obj_cache_type_t) -1
	    && show_ancestor_attrcachetype != parent->attr->cache.type)
	  goto next;
	hwloc_obj_type_snprintf(parents, sizeof(parents), parent, 1);
	if (verbose < 0)
	  printf("%s%s:%u\n", prefix, parents, parent->logical_index);
	else
	  printf("%s%s L#%u = parent of %s L#%u\n",
		 prefix, parents, parent->logical_index, objs, obj->logical_index);
	hwloc_info_show_obj(parent, parents, prefix, verbose);
      }
next:
      parent = parent->parent;
    }
  } else {
    if (verbose < 0)
      printf("%s%s:%u\n", prefix, objs, obj->logical_index);
    else
      printf("%s%s L#%u\n", prefix, objs, obj->logical_index);
    hwloc_info_show_obj(obj, objs, prefix, verbose);
  }

  current_obj++;
}

int
main (int argc, char *argv[])
{
  int err;
  hwloc_topology_t topology;
  unsigned topodepth;
  unsigned long flags = HWLOC_TOPOLOGY_FLAG_IO_DEVICES | HWLOC_TOPOLOGY_FLAG_IO_BRIDGES | HWLOC_TOPOLOGY_FLAG_ICACHES;
  char * callname;
  char * input = NULL;
  enum hwloc_utils_input_format input_format = HWLOC_UTILS_INPUT_DEFAULT;
  char *restrictstring = NULL;
  size_t typelen;
  int opt;

  /* enable verbose backends */
  putenv("HWLOC_XML_VERBOSE=1");
  putenv("HWLOC_SYNTHETIC_VERBOSE=1");

  callname = strrchr(argv[0], '/');
  if (!callname)
    callname = argv[0];
  else
    callname++;
  /* skip argv[0], handle options */
  argc--;
  argv++;

  err = hwloc_topology_init (&topology);
  if (err)
    return EXIT_FAILURE;

  hwloc_topology_set_flags(topology, flags);

  while (argc >= 1) {
    opt = 0;
    if (*argv[0] == '-') {
      if (!strcmp (argv[0], "-v") || !strcmp (argv[0], "--verbose"))
        verbose_mode++;
      else if (!strcmp (argv[0], "-s") || !strcmp (argv[0], "--silent"))
        verbose_mode--;
      else if (!strcmp (argv[0], "-h") || !strcmp (argv[0], "--help")) {
	usage(callname, stdout);
        exit(EXIT_SUCCESS);
      }
      else if (!strcmp (argv[0], "-n"))
	show_index_prefix = 1;
      else if (!strcmp (argv[0], "--ancestors"))
	show_ancestors = 1;
      else if (!strcmp (argv[0], "--ancestor")) {
	if (argc < 2) {
	  usage (callname, stderr);
	  exit(EXIT_FAILURE);
	}
	err = hwloc_obj_type_sscanf(argv[1], &show_ancestor_type, &show_ancestor_attrdepth, &show_ancestor_attrcachetype);
        if (err < 0) {
          fprintf(stderr, "unrecognized --ancestor type %s\n", argv[1]);
          usage(callname, stderr);
          return EXIT_SUCCESS;
        }
	opt = 1;
      }
      else if (!strcmp (argv[0], "--no-icaches"))
	flags &= ~HWLOC_TOPOLOGY_FLAG_ICACHES;
      else if (!strcmp (argv[0], "--whole-system"))
	flags |= HWLOC_TOPOLOGY_FLAG_WHOLE_SYSTEM;
      else if (!strcmp (argv[0], "--no-io"))
	flags &= ~(HWLOC_TOPOLOGY_FLAG_IO_DEVICES | HWLOC_TOPOLOGY_FLAG_IO_BRIDGES);
      else if (!strcmp (argv[0], "--no-bridges"))
	flags &= ~(HWLOC_TOPOLOGY_FLAG_IO_BRIDGES);
      else if (!strcmp (argv[0], "--whole-io"))
	flags |= HWLOC_TOPOLOGY_FLAG_WHOLE_IO;
      else if (!strcmp (argv[0], "--thissystem"))
	flags |= HWLOC_TOPOLOGY_FLAG_IS_THISSYSTEM;
      else if (!strcmp (argv[0], "--restrict")) {
	if (argc < 2) {
	  usage (callname, stderr);
	  exit(EXIT_FAILURE);
	}
	restrictstring = strdup(argv[1]);
	opt = 1;
      }

      else if (hwloc_utils_lookup_input_option(argv, argc, &opt,
					       &input, &input_format,
					       callname)) {
	/* we'll enable later */
      }
      else if (!strcmp (argv[0], "--pid")) {
	if (argc < 2) {
	  usage (callname, stderr);
	  exit(EXIT_FAILURE);
	}
	pid_number = atoi(argv[1]); opt = 1;
      }
      else if (!strcmp(argv[0], "-l") || !strcmp(argv[0], "--logical"))
	logical = 1;
      else if (!strcmp(argv[0], "-p") || !strcmp(argv[0], "--physical"))
	logical = 0;
      else if (!strcmp (argv[0], "--version")) {
        printf("%s %s\n", callname, VERSION);
        exit(EXIT_SUCCESS);
      }
      else {
	fprintf (stderr, "Unrecognized option: %s\n", argv[0]);
	usage(callname, stderr);
	return EXIT_FAILURE;
      }
      argc -= opt+1;
      argv += opt+1;
    } else {
      /* not an option */
      break;
    }
  }

  hwloc_topology_set_flags(topology, flags);

  if (input) {
    err = hwloc_utils_enable_input_format(topology, input, input_format, verbose_mode, callname);
    if (err)
      return err;
  }

  if (pid_number != -1 && pid_number != 0) {
    pid = hwloc_pid_from_number(pid_number, 0);
    if (hwloc_topology_set_pid(topology, pid)) {
      perror("Setting target pid");
      return EXIT_FAILURE;
    }
  }

  err = hwloc_topology_load (topology);
  if (err)
    return EXIT_FAILURE;

  topodepth = hwloc_topology_get_depth(topology);

  if (restrictstring) {
    hwloc_bitmap_t restrictset = hwloc_bitmap_alloc();
    if (!strcmp (restrictstring, "binding")) {
      if (pid_number != -1 && pid_number != 0)
	hwloc_get_proc_cpubind(topology, pid, restrictset, HWLOC_CPUBIND_PROCESS);
      else
	hwloc_get_cpubind(topology, restrictset, HWLOC_CPUBIND_PROCESS);
    } else {
      hwloc_bitmap_sscanf(restrictset, restrictstring);
    }
    err = hwloc_topology_restrict (topology, restrictset, 0);
    if (err) {
      perror("Restricting the topology");
      /* fallthrough */
    }
    hwloc_bitmap_free(restrictset);
    free(restrictstring);
  }

  if (!argc)
    hwloc_lstopo_show_summary(stdout, topology);

  else {
    current_obj = 0;
    while (argc >= 1) {
      /* try to match a type/depth followed by a special character */
      typelen = strspn(argv[0], "abcdefghijklmnopqrstuvwxyzABCDEFGHIJKLMNOPQRSTUVWXYZ0123456789");
      if (typelen && (argv[0][typelen] == ':' || argv[0][typelen] == '=')) {
	err = hwloc_calc_process_type_arg(topology, topodepth, argv[0], typelen, logical,
					  hwloc_calc_process_arg_info_cb, NULL,
					  verbose_mode);
      }
      argc--; argv++;
    }
  }

  hwloc_topology_destroy (topology);

  return EXIT_SUCCESS;
}<|MERGE_RESOLUTION|>--- conflicted
+++ resolved
@@ -169,18 +169,7 @@
       printf("%s attr PCI linkspeed = %f GB/s\n", prefix, obj->attr->pcidev.linkspeed);
     break;
   case HWLOC_OBJ_OS_DEVICE:
-<<<<<<< HEAD
-    switch (obj->attr->osdev.type) {
-    case HWLOC_OBJ_OSDEV_BLOCK: printf("%s attr osdev type = Block\n", prefix); break;
-    case HWLOC_OBJ_OSDEV_GPU: printf("%s attr osdev type = GPU\n", prefix); break;
-    case HWLOC_OBJ_OSDEV_NETWORK: printf("%s attr osdev type = Network\n", prefix); break;
-    case HWLOC_OBJ_OSDEV_OPENFABRICS: printf("%s attr osdev type = Openfabrics\n", prefix); break;
-    case HWLOC_OBJ_OSDEV_DMA: printf("%s attr osdev type = DMA\n", prefix); break;
-    case HWLOC_OBJ_OSDEV_COPROC: printf("%s attr osdev type = Co-Processor\n", prefix); break;
-    }
-=======
     printf("%s attr osdev type = %s\n", prefix, type);
->>>>>>> 9491ad69
     break;
   default:
     /* nothing to show */
