/*
 * Copyright © 2009 CNRS
 * Copyright © 2009-2010 INRIA.  All rights reserved.
 * Copyright © 2009-2011 Université Bordeaux 1
 * Copyright © 2009-2011 Cisco Systems, Inc.  All rights reserved.
 * See COPYING in top-level directory.
 */

#include <private/autogen/config.h>
#include <private/private.h>
#include <hwloc.h>

#include <stdlib.h>
#include <stdio.h>
#include <string.h>
#include <math.h>
#include <time.h>

#include "lstopo.h"

#define EPOXY_R_COLOR 0xe7
#define EPOXY_G_COLOR 0xff
#define EPOXY_B_COLOR 0xb5

#define DARK_EPOXY_R_COLOR ((EPOXY_R_COLOR * 100) / 110)
#define DARK_EPOXY_G_COLOR ((EPOXY_G_COLOR * 100) / 110)
#define DARK_EPOXY_B_COLOR ((EPOXY_B_COLOR * 100) / 110)

#define DARKER_EPOXY_R_COLOR ((DARK_EPOXY_R_COLOR * 100) / 110)
#define DARKER_EPOXY_G_COLOR ((DARK_EPOXY_G_COLOR * 100) / 110)
#define DARKER_EPOXY_B_COLOR ((DARK_EPOXY_B_COLOR * 100) / 110)

#define SOCKET_R_COLOR 0xde
#define SOCKET_G_COLOR 0xde
#define SOCKET_B_COLOR 0xde

#define MEMORY_R_COLOR 0xef
#define MEMORY_G_COLOR 0xdf
#define MEMORY_B_COLOR 0xde

#define CORE_R_COLOR 0xbe
#define CORE_G_COLOR 0xbe
#define CORE_B_COLOR 0xbe

#define THREAD_R_COLOR 0xff
#define THREAD_G_COLOR 0xff
#define THREAD_B_COLOR 0xff

#define RUNNING_R_COLOR 0
#define RUNNING_G_COLOR 0xff
#define RUNNING_B_COLOR 0

#define FORBIDDEN_R_COLOR 0xff
#define FORBIDDEN_G_COLOR 0
#define FORBIDDEN_B_COLOR 0

#define OFFLINE_R_COLOR 0
#define OFFLINE_G_COLOR 0
#define OFFLINE_B_COLOR 0

#define CACHE_R_COLOR 0xff
#define CACHE_G_COLOR 0xff
#define CACHE_B_COLOR 0xff

#define MACHINE_R_COLOR EPOXY_R_COLOR
#define MACHINE_G_COLOR EPOXY_G_COLOR
#define MACHINE_B_COLOR EPOXY_B_COLOR

#define NODE_R_COLOR DARK_EPOXY_R_COLOR
#define NODE_G_COLOR DARK_EPOXY_G_COLOR
#define NODE_B_COLOR DARK_EPOXY_B_COLOR

#define SYSTEM_R_COLOR 0xff
#define SYSTEM_G_COLOR 0xff
#define SYSTEM_B_COLOR 0xff

#define MISC_R_COLOR 0xff
#define MISC_G_COLOR 0xff
#define MISC_B_COLOR 0xff

#define PCI_DEVICE_R_COLOR DARKER_EPOXY_R_COLOR
#define PCI_DEVICE_G_COLOR DARKER_EPOXY_G_COLOR
#define PCI_DEVICE_B_COLOR DARKER_EPOXY_B_COLOR

#define OS_DEVICE_R_COLOR 0xde
#define OS_DEVICE_G_COLOR 0xde
#define OS_DEVICE_B_COLOR 0xde

#define BRIDGE_R_COLOR 0xff
#define BRIDGE_G_COLOR 0xff
#define BRIDGE_B_COLOR 0xff

/* preferred width/height compromise */
#define RATIO (4.f/3.f)

/* PCI object height: just a box */
#define PCI_HEIGHT (fontsize ? gridsize + fontsize + gridsize : gridsize)

/* do we prefer ratio1 over ratio2? */
static int prefer_ratio(float ratio1, float ratio2) {
  float _ratio1 = (ratio1) / RATIO;
  float _ratio2 = (ratio2) / RATIO;
  if (_ratio1 < 1)
    _ratio1 = 1/_ratio1;
  if (_ratio2 < 1)
    _ratio2 = 1/_ratio2;
  return _ratio1 < _ratio2;
}

static void* null_start(void *output, int width __hwloc_attribute_unused, int height __hwloc_attribute_unused) { return output; }
static void null_declare_color(void *output __hwloc_attribute_unused, int r __hwloc_attribute_unused, int g __hwloc_attribute_unused, int b __hwloc_attribute_unused) { }
static void null_box(void *output __hwloc_attribute_unused, int r __hwloc_attribute_unused, int g __hwloc_attribute_unused, int b __hwloc_attribute_unused, unsigned depth __hwloc_attribute_unused, unsigned x __hwloc_attribute_unused, unsigned width __hwloc_attribute_unused, unsigned y __hwloc_attribute_unused, unsigned height __hwloc_attribute_unused) { }
static void null_line(void *output __hwloc_attribute_unused, int r __hwloc_attribute_unused, int g __hwloc_attribute_unused, int b __hwloc_attribute_unused, unsigned depth __hwloc_attribute_unused, unsigned x1 __hwloc_attribute_unused, unsigned y1_arg __hwloc_attribute_unused, unsigned x2 __hwloc_attribute_unused, unsigned y2 __hwloc_attribute_unused) { }
static void null_text(void *output __hwloc_attribute_unused, int r __hwloc_attribute_unused, int g __hwloc_attribute_unused, int b __hwloc_attribute_unused, int size __hwloc_attribute_unused, unsigned depth __hwloc_attribute_unused, unsigned x __hwloc_attribute_unused, unsigned y __hwloc_attribute_unused, const char *text __hwloc_attribute_unused) { }

static struct draw_methods null_draw_methods = {
  null_start,
  null_declare_color,
  null_box,
  null_line,
  null_text,
};

/*
 * foo_draw functions take a OBJ, computes which size it needs, recurse into
 * sublevels with null_draw_methods to recursively compute the needed size
 * without actually drawing anything, then draw things about OBJ (chip draw,
 * cache size information etc) at (X,Y), recurse into sublevels again to
 * actually draw things, and return in RETWIDTH and RETHEIGHT the amount of
 * space that the drawing took.
 *
 * For generic detailed comments, see the node_draw function.
 *
 * border is added around the objects
 * separator is added between objects
 */

typedef void (*foo_draw)(hwloc_topology_t topology, struct draw_methods *methods, int logical, hwloc_obj_t obj, void *output, unsigned depth, unsigned x, unsigned *retwidth, unsigned y, unsigned *retheight);

static foo_draw get_type_fun(hwloc_obj_type_t type);

/*
 * Helper to recurse into sublevels, either horizontally or vertically
 * Updates caller's totwidth/myheight and maxwidth/maxheight
 * Needs textwidth, topology, output, depth, x and y
 */

#define RECURSE_BEGIN(obj, border) do { \
  hwloc_obj_t *subobjs = obj->children; \
  unsigned numsubobjs = obj->arity; \
  unsigned width, height; \
  unsigned maxwidth __hwloc_attribute_unused, maxheight __hwloc_attribute_unused; \
  maxwidth = maxheight = 0; \
  totwidth = (border) + mywidth; \
  totheight = (border) + myheight; \
  if (numsubobjs) { \
    unsigned i; \

#define RECURSE_FOR() \
    /* Iterate over subobjects */ \
    for (i = 0; i < numsubobjs; i++) { \

      /* Recursive call */
#define RECURSE_CALL_FUN(methods) \
      get_type_fun(subobjs[i]->type)(topology, methods, logical, subobjs[i], output, depth-1, x + totwidth, &width, y + totheight, &height) \

#define RECURSE_END_HORIZ(separator, border) \
      /* Add the subobject's width and separator */ \
      totwidth += width + (separator); \
      /* Update maximum height */ \
      if (height > maxheight) \
	maxheight = height; \
    } \
    \
    /* Remove spurious separator on the right */ \
    totwidth -= (separator); \
    \
    /* Make sure there is width for the heading text */ \
    /* Add subobjects height */ \
    totheight += maxheight; \
    /* And add border below */ \
    totheight += (border); \
    /* Add border on the right */ \
    totwidth += (border); \
  } \
  if (totwidth < textwidth) \
    totwidth = textwidth; \
  /* Update returned values */ \
  *retwidth = totwidth; \
  *retheight = totheight; \
} while(0)

#define RECURSE_END_VERT(separator, border) \
      /* Add the subobject's height and separator */ \
      totheight += height + (separator); \
      if (width > maxwidth) \
      /* Update maximum width */ \
	maxwidth = width; \
    } \
    /* Remove spurious separator at the bottom */ \
    totheight -= (separator); \
    /* Add subobjects width */ \
    totwidth += maxwidth; \
    /* And add border on the right */ \
    totwidth += (border); \
    /* Add border at the bottom */ \
    totheight = totheight + (border); \
  } \
  \
  /* Make sure there is width for the heading text */ \
  if (totwidth < textwidth) \
    totwidth = textwidth; \
  /* Update returned values */ \
  *retwidth = totwidth; \
  *retheight = totheight; \
} while(0)

/* Pack objects horizontally */
#define RECURSE_HORIZ(obj, methods, separator, border) \
  RECURSE_BEGIN(obj, border) \
  RECURSE_FOR() \
    RECURSE_CALL_FUN(methods); \
  RECURSE_END_HORIZ(separator, border)

/* Pack objects vertically */
#define RECURSE_VERT(obj, methods, separator, border) \
  RECURSE_BEGIN(obj, border) \
  RECURSE_FOR() \
    RECURSE_CALL_FUN(methods); \
  RECURSE_END_VERT(separator, border)

#define RECURSE_RECT_BEGIN(obj, methods, separator, border) \
RECURSE_BEGIN(obj, border) \
    /* Total width for subobjects */ \
    unsigned obj_totwidth = 0, obj_totheight = 0; \
    /* Total area for subobjects */ \
    unsigned area = 0; \
    unsigned rows, columns; \
    RECURSE_FOR() \
      RECURSE_CALL_FUN(&null_draw_methods); \
      obj_totwidth += width + (separator); \
      obj_totheight += height + (separator); \
      area += (width + (separator)) * (height + (separator)); \
    } \
    if (force_horiz) { \
      rows =  1; \
      columns = numsubobjs; \
    } else if (force_vert) { \
      columns =  1; \
      rows = numsubobjs; \
    } else { \
      unsigned found = 0; \
      /* Try to find a fitting rectangle */ \
      for (rows = ceil(sqrt(numsubobjs)); rows >= ceil(pow(numsubobjs,0.33)) && rows > 1; rows--) { \
        columns = numsubobjs / rows; \
        if (columns > 1 && columns * rows == numsubobjs) { \
          found = 1; \
          break; \
        } \
      } \
      if (!found) { \
        /* Average object size */ \
        unsigned obj_avgwidth = obj_totwidth / numsubobjs; \
        unsigned obj_avgheight = obj_totheight / numsubobjs; \
        /* Ideal total height for spreading that area with RATIO */ \
        float idealtotheight = (float) sqrt(area/RATIO); \
        float under_ratio, over_ratio; \
        /* approximation of number of rows */ \
        rows = idealtotheight / obj_avgheight; \
        columns = rows ? (numsubobjs + rows - 1) / rows : 1; \
        /* Ratio obtained by underestimation */ \
        under_ratio = (float) (columns * obj_avgwidth) / (rows * obj_avgheight); \
        \
        /* try to overestimate too */ \
        rows++; \
        columns = (numsubobjs + rows - 1) / rows; \
        /* Ratio obtained by overestimation */ \
        over_ratio = (float) (columns * obj_avgwidth) / (rows * obj_avgheight); \
        /* Did we actually preferred underestimation? (good row/column fit or good ratio) */ \
        if (rows > 1 && prefer_ratio(under_ratio, over_ratio)) { \
          rows--; \
          columns = (numsubobjs + rows - 1) / rows; \
        } \
      } \
    } \
    \
    maxheight = 0; \
    RECURSE_FOR() \
      /* Newline? */ \
      if (i && i%columns == 0) { \
        totwidth = (border) + mywidth; \
        /* Add the same height to all rows */ \
        totheight += maxheight + (separator); \
        maxheight = 0; \
      } \

#define RECURSE_RECT_END(obj, methods, separator, border) \
      if (totwidth + width + (separator) > maxwidth) \
        maxwidth = totwidth + width + (separator); \
      totwidth += width + (separator); \
      /* Update maximum height */ \
      if (height > maxheight) \
	maxheight = height; \
    } \
    /* Remove spurious separator on the right */ \
    maxwidth -= (separator); \
    /* Compute total width */ \
    totwidth = maxwidth + (border); \
    /* Add the last row's height and border at the bottom */ \
    totheight += maxheight + (border); \
  } \
  /* Make sure there is width for the heading text */ \
  if (totwidth < textwidth) \
    totwidth = textwidth; \
  /* Update returned values */ \
  *retwidth = totwidth; \
  *retheight = totheight; \
} while(0)

/* Pack objects in a grid */
#define RECURSE_RECT(obj, methods, separator, border) do {\
  if (obj->arity && obj->children[0]->type == HWLOC_OBJ_NODE) { \
    /* Nodes shouldn't be put with an arbitrary geometry, as NUMA distances may not be that way */ \
    int pvert = prefer_vert(topology, logical, level, output, depth, x, y, separator); \
    if (pvert) \
      RECURSE_VERT(level, methods, separator, border); \
    else \
      RECURSE_HORIZ(level, methods, separator, border); \
  } else {\
    RECURSE_RECT_BEGIN(obj, methods, separator, border) \
    RECURSE_CALL_FUN(methods); \
    RECURSE_RECT_END(obj, methods, separator, border); \
  } \
} while (0)

/* Dynamic programming */

/* Per-object data: width and height of drawing for this object and sub-objects */
struct dyna_save {
  unsigned width;
  unsigned height;
  unsigned fontsize;
  unsigned gridsize;
};

/* Save the computed size */
#define DYNA_SAVE() do { \
  if (!level->userdata) { \
    struct dyna_save *save = malloc(sizeof(*save)); \
    save->width = *retwidth; \
    save->height = *retheight; \
    save->fontsize = fontsize; \
    save->gridsize = gridsize; \
    level->userdata = save; \
  } \
} while (0)

/* Check whether we already computed the size and we are not actually drawing, in that case return it */
#define DYNA_CHECK() do { \
  if (level->userdata && methods == &null_draw_methods) { \
    struct dyna_save *save = level->userdata; \
    if (save->fontsize == fontsize && save->gridsize == gridsize) { \
      *retwidth = save->width; \
      *retheight = save->height; \
    } \
    free(level->userdata); \
    level->userdata = NULL; \
    return; \
  } \
} while (0)

static int
prefer_vert(hwloc_topology_t topology, int logical, hwloc_obj_t level, void *output, unsigned depth, unsigned x, unsigned y, unsigned separator)
{
  float horiz_ratio, vert_ratio;
  unsigned textwidth = 0;
  unsigned mywidth = 0, myheight = 0;
  unsigned totwidth, *retwidth = &totwidth, totheight, *retheight = &totheight;
  RECURSE_HORIZ(level, &null_draw_methods, separator, 0);
  horiz_ratio = (float)totwidth / totheight;
  RECURSE_VERT(level, &null_draw_methods, separator, 0);
  vert_ratio = (float)totwidth / totheight;
  return force_vert || (!force_horiz && prefer_ratio(vert_ratio, horiz_ratio));
}

static int
lstopo_obj_snprintf(char *text, size_t textlen, hwloc_obj_t obj, int logical)
{
  unsigned idx = logical ? obj->logical_index : obj->os_index;
  const char *indexprefix = logical ? " L#" : " P#";
  char typestr[32];
  char indexstr[32]= "";
  char attrstr[256];
  int attrlen;
  hwloc_obj_type_snprintf(typestr, sizeof(typestr), obj, 0);
  if (idx != (unsigned)-1 && obj->depth != 0
      && obj->type != HWLOC_OBJ_PCI_DEVICE
      && (obj->type != HWLOC_OBJ_BRIDGE || obj->attr->bridge.upstream_type == HWLOC_OBJ_BRIDGE_HOST))
    snprintf(indexstr, sizeof(indexstr), "%s%u", indexprefix, idx);
  attrlen = hwloc_obj_attr_snprintf(attrstr, sizeof(attrstr), obj, " ", 0);
  if (attrlen > 0)
    return snprintf(text, textlen, "%s%s (%s)", typestr, indexstr, attrstr);
  else
    return snprintf(text, textlen, "%s%s", typestr, indexstr);
}

static void
pci_device_draw(hwloc_topology_t topology __hwloc_attribute_unused, struct draw_methods *methods, int logical, hwloc_obj_t level, void *output, unsigned depth, unsigned x, unsigned *retwidth, unsigned y, unsigned *retheight)
{
  unsigned textwidth = gridsize;
  unsigned textheight = (fontsize ? (fontsize + gridsize) : 0);
  unsigned myheight = textheight;
  unsigned mywidth = 0;
  unsigned totwidth, totheight;
  char text[64];
  int n;

  DYNA_CHECK();

  if (fontsize) {
    n = lstopo_obj_snprintf(text, sizeof(text), level, logical);
    textwidth = (n * fontsize * 3) / 4;
  }

  RECURSE_RECT(level, &null_draw_methods, gridsize, gridsize);

  methods->box(output, PCI_DEVICE_R_COLOR, PCI_DEVICE_G_COLOR, PCI_DEVICE_B_COLOR, depth, x, *retwidth, y, *retheight);

  if (fontsize)
    methods->text(output, 0, 0, 0, fontsize, depth-1, x + gridsize, y + gridsize, text);

  RECURSE_RECT(level, methods, gridsize, gridsize);

  DYNA_SAVE();
}

static void
os_device_draw(hwloc_topology_t topology __hwloc_attribute_unused, struct draw_methods *methods, int logical __hwloc_attribute_unused, hwloc_obj_t level, void *output, unsigned depth, unsigned x, unsigned *retwidth, unsigned y, unsigned *retheight)
{
  unsigned textwidth = 0;
  unsigned totheight = gridsize;
  unsigned totwidth = gridsize;
  int n;

  if (fontsize) {
    n = strlen(level->name);
    textwidth = (n * fontsize * 3) / 4;
    totheight = gridsize + fontsize + gridsize;
    totwidth = gridsize + textwidth + gridsize;
  }

  *retwidth = totwidth;
  *retheight = totheight;

  methods->box(output, OS_DEVICE_R_COLOR, OS_DEVICE_G_COLOR, OS_DEVICE_B_COLOR, depth, x, *retwidth, y, *retheight);

  if (fontsize)
    methods->text(output, 0, 0, 0, fontsize, depth-1, x + gridsize, y + gridsize, level->name);
}

static void
bridge_draw(hwloc_topology_t topology, struct draw_methods *methods, int logical, hwloc_obj_t level, void *output, unsigned depth, unsigned x, unsigned *retwidth, unsigned y, unsigned *retheight)
{
  unsigned textwidth = 0;
  unsigned myheight = 0;
  /* Room for square, left link and speed */
  unsigned speedwidth = fontsize ? fontsize + gridsize : 0;
  unsigned mywidth = 2*gridsize + gridsize + speedwidth;
  unsigned totwidth, totheight;

  DYNA_CHECK();

  RECURSE_VERT(level, &null_draw_methods, gridsize, 0);

  /* Square and left link */
  methods->box(output, BRIDGE_R_COLOR, BRIDGE_G_COLOR, BRIDGE_B_COLOR, depth, x, gridsize, y + PCI_HEIGHT/2 - gridsize/2, gridsize);
  methods->line(output, 0, 0, 0, depth, x + gridsize, y + PCI_HEIGHT/2, x + 2*gridsize, y + PCI_HEIGHT/2);

  if (level->arity > 0) {
    unsigned bottom = 0, top = 0;
    RECURSE_BEGIN(level, 0);
    RECURSE_FOR()
      unsigned center;
      RECURSE_CALL_FUN(methods);

      /* Line to PCI device */
      center = y + totheight + PCI_HEIGHT / 2;
      if (!top)
        top = center;
      bottom = center;
      methods->line(output, 0, 0, 0, depth, x + 2*gridsize, center, x + 2*gridsize + gridsize + speedwidth, center);

      /* Negotiated link speed */
      if (fontsize) {
        float speed = 0.;
        if (subobjs[i]->type == HWLOC_OBJ_PCI_DEVICE)
          speed = subobjs[i]->attr->pcidev.linkspeed;
        if (subobjs[i]->type == HWLOC_OBJ_BRIDGE && subobjs[i]->attr->bridge.upstream_type == HWLOC_OBJ_BRIDGE_PCI)
          speed = subobjs[i]->attr->bridge.upstream.pci.linkspeed;
        if (speed != 0.) {
          char text[4];
          snprintf(text, sizeof(text), "%0.1f", subobjs[i]->attr->pcidev.linkspeed);
          methods->text(output, 0, 0, 0, fontsize, depth-1, x + 2*gridsize + gridsize, y + totheight, text);
        }
      }
    RECURSE_END_VERT(gridsize, 0);

    /* Vertical line */
    methods->line(output, 0, 0, 0, depth, x + 2*gridsize, top, x + 2*gridsize, bottom);
  } else
    RECURSE_VERT(level, methods, gridsize, 0);

  /* Empty bridges still need some room */
  if (*retheight < PCI_HEIGHT)
    *retheight = PCI_HEIGHT;

  DYNA_SAVE();
}

static void
pu_draw(hwloc_topology_t topology, struct draw_methods *methods, int logical, hwloc_obj_t level, void *output, unsigned depth, unsigned x, unsigned *retwidth, unsigned y, unsigned *retheight)
{
  unsigned myheight = (fontsize ? (fontsize + gridsize) : 0), totheight;
  unsigned textwidth = fontsize ? 6*fontsize : gridsize;
  unsigned mywidth = 0, totwidth;

  DYNA_CHECK();

  RECURSE_HORIZ(level, &null_draw_methods, 0, gridsize);

  if (hwloc_bitmap_isset(level->online_cpuset, level->os_index))
    if (!hwloc_bitmap_isset(level->allowed_cpuset, level->os_index))
      methods->box(output, FORBIDDEN_R_COLOR, FORBIDDEN_G_COLOR, FORBIDDEN_B_COLOR, depth, x, *retwidth, y, *retheight);
    else {
      hwloc_bitmap_t bind = hwloc_bitmap_alloc();
      if (pid != (hwloc_pid_t) -1 && pid != 0)
        hwloc_get_proc_cpubind(topology, pid, bind, 0);
      else if (pid == 0)
        hwloc_get_cpubind(topology, bind, 0);
      if (bind && hwloc_bitmap_isset(bind, level->os_index))
        methods->box(output, RUNNING_R_COLOR, RUNNING_G_COLOR, RUNNING_B_COLOR, depth, x, *retwidth, y, *retheight);
      else
        methods->box(output, THREAD_R_COLOR, THREAD_G_COLOR, THREAD_B_COLOR, depth, x, *retwidth, y, *retheight);
      hwloc_bitmap_free(bind);
    }
  else
    methods->box(output, OFFLINE_R_COLOR, OFFLINE_G_COLOR, OFFLINE_B_COLOR, depth, x, *retwidth, y, *retheight);

  if (fontsize) {
    char text[64];
    lstopo_obj_snprintf(text, sizeof(text), level, logical);
    if (hwloc_bitmap_isset(level->online_cpuset, level->os_index))
      methods->text(output, 0, 0, 0, fontsize, depth-1, x + gridsize, y + gridsize, text);
    else
      methods->text(output, 0xff, 0xff, 0xff, fontsize, depth-1, x + gridsize, y + gridsize, text);
  }

  RECURSE_HORIZ(level, methods, 0, gridsize);

  DYNA_SAVE();
}

static void
cache_draw(hwloc_topology_t topology, struct draw_methods *methods, int logical, hwloc_obj_t level, void *output, unsigned depth, unsigned x, unsigned *retwidth, unsigned y, unsigned *retheight)
{
  unsigned myheight = gridsize + (fontsize ? (fontsize + gridsize) : 0) + gridsize, totheight;
  unsigned mywidth = 0, totwidth;
  unsigned textwidth = fontsize ? ((logical ? level->logical_index : level->os_index) == (unsigned) -1 ? 8*fontsize : 10*fontsize) : 0;
  /* Do not separate objects when in L1 (SMT) */
  unsigned separator = level->attr->cache.depth > 1 ? gridsize : 0;

  DYNA_CHECK();

  RECURSE_HORIZ(level, &null_draw_methods, separator, 0);

  methods->box(output, CACHE_R_COLOR, CACHE_G_COLOR, CACHE_B_COLOR, depth, x, totwidth, y, myheight - gridsize);

  if (fontsize) {
    char text[64];

    lstopo_obj_snprintf(text, sizeof(text), level, logical);
    methods->text(output, 0, 0, 0, fontsize, depth-1, x + gridsize, y + gridsize, text);
  }

  RECURSE_HORIZ(level, methods, separator, 0);

  DYNA_SAVE();
}

static void
core_draw(hwloc_topology_t topology, struct draw_methods *methods, int logical, hwloc_obj_t level, void *output, unsigned depth, unsigned x, unsigned *retwidth, unsigned y, unsigned *retheight)
{
  unsigned myheight = (fontsize ? (fontsize + gridsize) : 0), totheight;
  unsigned mywidth = 0, totwidth;
  unsigned textwidth = 5*fontsize;

  DYNA_CHECK();

  RECURSE_RECT(level, &null_draw_methods, 0, gridsize);

  methods->box(output, CORE_R_COLOR, CORE_G_COLOR, CORE_B_COLOR, depth, x, totwidth, y, totheight);

  if (fontsize) {
    char text[64];
    lstopo_obj_snprintf(text, sizeof(text), level, logical);
    methods->text(output, 0, 0, 0, fontsize, depth-1, x + gridsize, y + gridsize, text);
  }

  RECURSE_RECT(level, methods, 0, gridsize);

  DYNA_SAVE();
}

static void
socket_draw(hwloc_topology_t topology, struct draw_methods *methods, int logical, hwloc_obj_t level, void *output, unsigned depth, unsigned x, unsigned *retwidth, unsigned y, unsigned *retheight)
{
  unsigned myheight = (fontsize ? (fontsize + gridsize) : 0), totheight;
  unsigned mywidth = 0, totwidth;
  unsigned textwidth = 6*fontsize;

  DYNA_CHECK();

  RECURSE_RECT(level, &null_draw_methods, gridsize, gridsize);

  methods->box(output, SOCKET_R_COLOR, SOCKET_G_COLOR, SOCKET_B_COLOR, depth, x, totwidth, y, totheight);

  if (fontsize) {
    char text[64];
    lstopo_obj_snprintf(text, sizeof(text), level, logical);
    methods->text(output, 0, 0, 0, fontsize, depth-1, x + gridsize, y + gridsize, text);
  }

  RECURSE_RECT(level, methods, gridsize, gridsize);

  DYNA_SAVE();
}

static void
node_draw(hwloc_topology_t topology, struct draw_methods *methods, int logical, hwloc_obj_t level, void *output, unsigned depth, unsigned x, unsigned *retwidth, unsigned y, unsigned *retheight)
{
  /* Reserve room for the heading memory box and separator */
  unsigned myheight = (fontsize ? (gridsize + fontsize) : 0) + gridsize + gridsize;
  /* Currently filled height */
  unsigned totheight;
  /* Nothing on the left */
  unsigned mywidth = 0;
  /* Currently filled width */
  unsigned totwidth;
  /* Width of the heading text, thus minimal width */
  unsigned textwidth = 16*fontsize;

  /* Check whether dynamic programming can save us time */
  DYNA_CHECK();

  /* Compute the size needed by sublevels */
  RECURSE_HORIZ(level, &null_draw_methods, gridsize, gridsize);

  /* Draw the epoxy box */
  methods->box(output, NODE_R_COLOR, NODE_G_COLOR, NODE_B_COLOR, depth, x, totwidth, y, totheight);
  /* Draw the memory box */
  methods->box(output, MEMORY_R_COLOR, MEMORY_G_COLOR, MEMORY_B_COLOR, depth-1, x + gridsize, totwidth - 2 * gridsize, y + gridsize, myheight - gridsize);

  if (fontsize) {
    char text[64];
    /* Output text */
    lstopo_obj_snprintf(text, sizeof(text), level, logical);
    methods->text(output, 0, 0, 0, fontsize, depth-2, x + 2 * gridsize, y + 2 * gridsize, text);
  }

  /* Restart, now really drawing sublevels */
  RECURSE_HORIZ(level, methods, gridsize, gridsize);

  /* Save result for dynamic programming */
  DYNA_SAVE();
}

static void
machine_draw(hwloc_topology_t topology, struct draw_methods *methods, int logical, hwloc_obj_t level, void *output, unsigned depth, unsigned x, unsigned *retwidth, unsigned y, unsigned *retheight)
{
  unsigned myheight = (fontsize ? (fontsize + gridsize) : 0), totheight;
  unsigned mywidth = 0, totwidth;
  unsigned textwidth = 8*fontsize;

  DYNA_CHECK();

  RECURSE_RECT(level, &null_draw_methods, gridsize, gridsize);

  methods->box(output, MACHINE_R_COLOR, MACHINE_G_COLOR, MACHINE_B_COLOR, depth, x, totwidth, y, totheight);

  if (fontsize) {
    char text[64];
    lstopo_obj_snprintf(text, sizeof(text), level, logical);
    methods->text(output, 0, 0, 0, fontsize, depth-1, x + gridsize, y + gridsize, text);
  }

  RECURSE_RECT(level, methods, gridsize, gridsize);

  DYNA_SAVE();
}

#define NETWORK_DRAW_BEGIN() do { \
  /* network of machines, either horizontal or vertical */ \
  if (vert) { \
    mywidth += gridsize; \
    RECURSE_VERT(level, &null_draw_methods, gridsize, gridsize); \
  } else \
    RECURSE_HORIZ(level, &null_draw_methods, gridsize, gridsize); \
} while(0)

#define NETWORK_DRAW_END() do { \
  if (vert) { \
    unsigned top = 0, bottom = 0; \
    unsigned center; \
    RECURSE_BEGIN(level, gridsize) \
    RECURSE_FOR() \
      RECURSE_CALL_FUN(methods); \
      center = y + totheight + height / 2; \
      if (!top) \
        top = center; \
      bottom = center; \
      methods->line(output, 0, 0, 0, depth, x + mywidth, center, x + mywidth + gridsize, center); \
    RECURSE_END_VERT(gridsize, gridsize); \
 \
    methods->line(output, 0, 0, 0, depth, x + mywidth, top, x + mywidth, bottom); \
  } else { \
    unsigned left = 0, right = 0; \
    unsigned center; \
    RECURSE_BEGIN(level, gridsize) \
    RECURSE_FOR() \
      RECURSE_CALL_FUN(methods); \
      center = x + totwidth + width / 2; \
      if (!left) \
        left = center; \
      right = center; \
      methods->line(output, 0, 0, 0, depth, center, y + myheight, center, y + myheight + gridsize); \
    RECURSE_END_HORIZ(gridsize, gridsize); \
 \
    methods->line(output, 0, 0, 0, depth, left, y + myheight, right, y + myheight); \
  } \
} while(0)

static int network_level(hwloc_obj_t level)
{
  hwloc_obj_t parent;
  for (parent = level->parent; parent; parent = parent->parent)
    if (parent->type == HWLOC_OBJ_MACHINE)
      /* There is a machine on top of us, so we are not at network level */
      return 0;
  /* Only a network if there are several children */
  return level->arity > 1;
}

static void
system_draw(hwloc_topology_t topology, struct draw_methods *methods, int logical, hwloc_obj_t level, void *output, unsigned depth, unsigned x, unsigned *retwidth, unsigned y, unsigned *retheight)
{
  unsigned myheight = (fontsize ? (fontsize + gridsize) : 0), totheight;
  unsigned mywidth = 0, totwidth;
  unsigned textwidth = 10*fontsize;
  int vert = prefer_vert(topology, logical, level, output, depth, x, y, gridsize);

  DYNA_CHECK();

  if (network_level(level))
    NETWORK_DRAW_BEGIN();
  else
    RECURSE_RECT(level, &null_draw_methods, gridsize, gridsize);

  methods->box(output, SYSTEM_R_COLOR, SYSTEM_G_COLOR, SYSTEM_B_COLOR, depth, x, totwidth, y, totheight);

  if (fontsize) {
    char text[64];
    lstopo_obj_snprintf(text, sizeof(text), level, logical);
    methods->text(output, 0, 0, 0, fontsize, depth-1, x + gridsize, y + gridsize, text);
  }

  if (network_level(level))
    NETWORK_DRAW_END();
  else
    RECURSE_RECT(level, methods, gridsize, gridsize);

  DYNA_SAVE();
}

static void
group_draw(hwloc_topology_t topology, struct draw_methods *methods, int logical, hwloc_obj_t level, void *output, unsigned depth, unsigned x, unsigned *retwidth, unsigned y, unsigned *retheight)
{
  unsigned myheight = (fontsize ? (fontsize + gridsize) : 0), totheight;
  unsigned mywidth = 0, totwidth;
  unsigned textwidth = level->name ? strlen(level->name) * fontsize : 6*fontsize;
  int vert = prefer_vert(topology, logical, level, output, depth, x, y, gridsize);

  DYNA_CHECK();

#if 0
  if (fontsize) {
    n = lstopo_obj_snprintf(text, sizeof(text), level, logical);
    textwidth = (n * fontsize * 3) / 4;
  }
#endif

  if (network_level(level))
    NETWORK_DRAW_BEGIN();
  else
    RECURSE_RECT(level, &null_draw_methods, gridsize, gridsize);

  methods->box(output, MISC_R_COLOR, MISC_G_COLOR, MISC_B_COLOR, depth, x, totwidth, y, totheight);

  if (fontsize) {
    if (level->name) {
      methods->text(output, 0, 0, 0, fontsize, depth-1, x + gridsize, y + gridsize, level->name);
    } else {
      char text[64];
      lstopo_obj_snprintf(text, sizeof(text), level, logical);
      methods->text(output, 0, 0, 0, fontsize, depth-1, x + gridsize, y + gridsize, text);
    }
  }

  if (network_level(level))
    NETWORK_DRAW_END();
  else
    RECURSE_RECT(level, methods, gridsize, gridsize);

  DYNA_SAVE();
}

static void
misc_draw(hwloc_topology_t topology, struct draw_methods *methods, int logical, hwloc_obj_t level, void *output, unsigned depth, unsigned x, unsigned *retwidth, unsigned y, unsigned *retheight)
{
  unsigned boxheight = gridsize + (fontsize ? (fontsize + gridsize) : 0);
  unsigned myheight = boxheight + (level->arity?gridsize:0), totheight;
  unsigned mywidth = 0, totwidth;
  unsigned textwidth = level->name ? strlen(level->name) * fontsize : 6*fontsize;
  int vert = prefer_vert(topology, logical, level, output, depth, x, y, gridsize);

  DYNA_CHECK();

  if (network_level(level))
    NETWORK_DRAW_BEGIN();
  else
    RECURSE_HORIZ(level, &null_draw_methods, gridsize, 0);

  methods->box(output, MISC_R_COLOR, MISC_G_COLOR, MISC_B_COLOR, depth, x, totwidth, y, boxheight);

  if (fontsize) {
    if (level->name) {
      methods->text(output, 0, 0, 0, fontsize, depth-1, x + gridsize, y + gridsize, level->name);
    } else {
      char text[64];
      lstopo_obj_snprintf(text, sizeof(text), level, logical);
      methods->text(output, 0, 0, 0, fontsize, depth-1, x + gridsize, y + gridsize, text);
    }
  }

<<<<<<< HEAD
  if (network_level(level))
=======
  if (level->arity > 1 && (level->children[0]->type == HWLOC_OBJ_MACHINE || !level->children[0]->cpuset))
>>>>>>> accf7de2
    NETWORK_DRAW_END();
  else
    RECURSE_HORIZ(level, methods, gridsize, 0);

  DYNA_SAVE();
}

static void
fig(hwloc_topology_t topology, struct draw_methods *methods, int logical, int legend, hwloc_obj_t level, void *output, unsigned depth, unsigned x, unsigned y)
{
  unsigned totwidth, totheight, offset;
  time_t t;
  char text[128];
  char hostname[128] = "";
  unsigned long hostname_size = sizeof(hostname);

  system_draw(topology, methods, logical, level, output, depth, x, &totwidth, y, &totheight);

  if (totwidth < 20*fontsize)
    totwidth = 20*fontsize;

  if (legend) {
      /* Display the hostname, but only if we're showing *this*
         system */
    if (hwloc_topology_is_thissystem(topology)) {
#ifdef HWLOC_WIN_SYS
      GetComputerName(hostname, &hostname_size);
#else
      gethostname(hostname, hostname_size);
#endif
    }
    if (*hostname) {
      snprintf(text, sizeof(text), "Host: %s", hostname);
      methods->box(output, 0xff, 0xff, 0xff, depth, 0, totwidth, totheight, gridsize*4 + fontsize*3);
      methods->text(output, 0, 0, 0, fontsize, depth, gridsize, totheight + gridsize, text);
      offset = gridsize + fontsize;
    } else {
      methods->box(output, 0xff, 0xff, 0xff, depth, 0, totwidth, totheight, gridsize*3 + fontsize*2);
      offset = 0;
    }

    /* Display whether we're showing physical or logical IDs */
    snprintf(text, sizeof(text), "Indexes: %s", logical ? "logical" : "physical");
    methods->text(output, 0, 0, 0, fontsize, depth, gridsize, totheight + gridsize + offset, text);

    /* Display timestamp */
    t = time(NULL);
#ifdef HAVE_STRFTIME
    {
      struct tm *tmp;
      tmp = localtime(&t);
      strftime(text, sizeof(text), "Date: %c", tmp);
    }
#else /* HAVE_STRFTIME */
    {
      char *date;
      int n;
      date = ctime(&t);
      n = strlen(date);
      if (n && date[n-1] == '\n') {
        date[n-1] = 0;
      }
      snprintf(text, sizeof(text), "Date: %s", date);
    }
#endif /* HAVE_STRFTIME */
    methods->text(output, 0, 0, 0, fontsize, depth, gridsize, totheight + gridsize + offset + fontsize + gridsize, text);
  }
}

/*
 * given a type, return a pointer FUN to the function that draws it.
 */
static foo_draw
get_type_fun(hwloc_obj_type_t type)
{
  switch (type) {
    case HWLOC_OBJ_SYSTEM: return system_draw;
    case HWLOC_OBJ_MACHINE: return machine_draw;
    case HWLOC_OBJ_NODE: return node_draw;
    case HWLOC_OBJ_SOCKET: return socket_draw;
    case HWLOC_OBJ_CACHE: return cache_draw;
    case HWLOC_OBJ_CORE: return core_draw;
    case HWLOC_OBJ_PU: return pu_draw;
    case HWLOC_OBJ_GROUP: return group_draw;
    case HWLOC_OBJ_PCI_DEVICE: return pci_device_draw;
    case HWLOC_OBJ_OS_DEVICE: return os_device_draw;
    case HWLOC_OBJ_BRIDGE: return bridge_draw;
    case HWLOC_OBJ_MEM: return node_draw;
    default:
    case HWLOC_OBJ_MISC: return misc_draw;
    case HWLOC_OBJ_TYPE_MAX: assert(0);
  }
}

/*
 * Dummy drawing methods to get the bounding box.
 */

struct coords {
  unsigned x;
  unsigned y;
};

static void
getmax_box(void *output, int r __hwloc_attribute_unused, int g __hwloc_attribute_unused, int b __hwloc_attribute_unused, unsigned depth __hwloc_attribute_unused, unsigned x, unsigned width, unsigned y, unsigned height)
{
  struct coords *coords = output;

  if (x > coords->x)
    coords->x = x;
  if (x + width > coords->x)
    coords->x = x + width;
  if (y > coords->y)
    coords->y = y;
  if (y + height > coords->y)
    coords->y = y + height;
}

static void
getmax_line(void *output, int r __hwloc_attribute_unused, int g __hwloc_attribute_unused, int b __hwloc_attribute_unused, unsigned depth __hwloc_attribute_unused, unsigned x1_arg, unsigned y1_arg, unsigned x2_arg, unsigned y2_arg)
{
  struct coords *coords = output;

  if (x1_arg > coords->x)
    coords->x = x1_arg;
  if (x2_arg > coords->x)
    coords->x = x2_arg;
  if (y1_arg > coords->y)
    coords->y = y1_arg;
  if (y2_arg > coords->y)
    coords->y = y2_arg;
}

static struct draw_methods getmax_draw_methods = {
  null_start,
  null_declare_color,
  getmax_box,
  getmax_line,
  null_text,
};

void *
output_draw_start(struct draw_methods *methods, int logical, int legend, hwloc_topology_t topology, void *output)
{
  struct coords coords = { 0, 0 };
  fig(topology, &getmax_draw_methods, logical, legend, hwloc_get_root_obj(topology), &coords, 100, 0, 0);
  output = methods->start(output, coords.x, coords.y);
  methods->declare_color(output, 0, 0, 0);
  methods->declare_color(output, NODE_R_COLOR, NODE_G_COLOR, NODE_B_COLOR);
  methods->declare_color(output, SOCKET_R_COLOR, SOCKET_G_COLOR, SOCKET_B_COLOR);
  methods->declare_color(output, MEMORY_R_COLOR, MEMORY_G_COLOR, MEMORY_B_COLOR);
  methods->declare_color(output, CORE_R_COLOR, CORE_G_COLOR, CORE_B_COLOR);
  methods->declare_color(output, THREAD_R_COLOR, THREAD_G_COLOR, THREAD_B_COLOR);
  methods->declare_color(output, RUNNING_R_COLOR, RUNNING_G_COLOR, RUNNING_B_COLOR);
  methods->declare_color(output, FORBIDDEN_R_COLOR, FORBIDDEN_G_COLOR, FORBIDDEN_B_COLOR);
  methods->declare_color(output, OFFLINE_R_COLOR, OFFLINE_G_COLOR, OFFLINE_B_COLOR);
  methods->declare_color(output, CACHE_R_COLOR, CACHE_G_COLOR, CACHE_B_COLOR);
  methods->declare_color(output, MACHINE_R_COLOR, MACHINE_G_COLOR, MACHINE_B_COLOR);
  methods->declare_color(output, SYSTEM_R_COLOR, SYSTEM_G_COLOR, SYSTEM_B_COLOR);
  methods->declare_color(output, MISC_R_COLOR, MISC_G_COLOR, MISC_B_COLOR);
  methods->declare_color(output, PCI_DEVICE_R_COLOR, PCI_DEVICE_G_COLOR, PCI_DEVICE_B_COLOR);
  methods->declare_color(output, BRIDGE_R_COLOR, BRIDGE_G_COLOR, BRIDGE_B_COLOR);
  return output;
}

void
output_draw(struct draw_methods *methods, int logical, int legend, hwloc_topology_t topology, void *output)
{
	fig(topology, methods, logical, legend, hwloc_get_root_obj(topology), output, 100, 0, 0);
}<|MERGE_RESOLUTION|>--- conflicted
+++ resolved
@@ -851,11 +851,7 @@
     }
   }
 
-<<<<<<< HEAD
   if (network_level(level))
-=======
-  if (level->arity > 1 && (level->children[0]->type == HWLOC_OBJ_MACHINE || !level->children[0]->cpuset))
->>>>>>> accf7de2
     NETWORK_DRAW_END();
   else
     RECURSE_HORIZ(level, methods, gridsize, 0);
