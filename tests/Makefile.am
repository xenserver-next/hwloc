--- conflicted
+++ resolved
@@ -21,13 +21,8 @@
 	hwloc_bind \
 	hwloc_object_userdata \
 	hwloc_synthetic \
-<<<<<<< HEAD
 	hwloc_is_thissystem \
-	hwloc_get_next_iodevice \
-	plpa
-=======
-	hwloc_is_thissystem
->>>>>>> 8df9a8f5
+	hwloc_get_next_iodevice
 
 EXTRA_DIST = 
 
