--- conflicted
+++ resolved
@@ -45,15 +45,9 @@
       continue;
     }
 
-<<<<<<< HEAD
     set = hwloc_bitmap_alloc();
-    hwloc_cuda_get_device_cpuset(topology, device, set);
-    if (!set) {
-=======
-    set = hwloc_cpuset_alloc();
     err = hwloc_cuda_get_device_cpuset(topology, device, set);
     if (err < 0) {
->>>>>>> 7b274ba1
       printf("failed to get cpuset for device %d\n", i);
     } else {
       char *cpuset_string = NULL;
