--- conflicted
+++ resolved
@@ -60,15 +60,8 @@
     depth 4:	10 Caches (type #4)
      depth 5:	10 Cores (type #5)
       depth 6:	10 Procs (type #6)
-<<<<<<< HEAD
-6 processors not represented in topology: 00000f90
-1 processors offline: 00000010
-5 processors online but not allowed: 00000f80
-1 processors allowed but not online: 00000010
-=======
 6 processors not represented in topology: 0x00000f90
 1 processors offline: 0x00000010
 5 processors online but not allowed: 0x00000f80
 1 processors allowed but not online: 0x00000010
->>>>>>> 6d65a3b2
 Topology not from this system