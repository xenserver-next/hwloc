/* Example hwloc API program.
 *
 * Copyright © 2009 INRIA, Université Bordeaux 1
 * Copyright © 2009-2010 Cisco Systems, Inc.  All rights reserved.
 *
 * hwloc-hello.c 
 */

#include <hwloc.h>

static void print_children(hwloc_topology_t topology, hwloc_obj_t obj, 
                           int depth)
{
    char string[128];
    unsigned i;

    hwloc_obj_snprintf(string, sizeof(string), topology, obj, "#", 0);
    printf("%*s%s\n", 2*depth, "", string);
    for (i = 0; i < obj->arity; i++) {
        print_children(topology, obj->children[i], depth + 1);
    }
}

int main(void)
{
    int depth;
    unsigned i;
    unsigned long size;
    int levels;
    char string[128];
    int topodepth;
    hwloc_topology_t topology;
    hwloc_cpuset_t cpuset;
    hwloc_obj_t obj;

    /* Allocate and initialize topology object. */
    hwloc_topology_init(&topology);

    /* ... Optionally, put detection configuration here to ignore
       some objects types, define a synthetic topology, etc....  

       The default is to detect all the objects of the machine that
       the caller is allowed to access.  See Configure Topology
       Detection. */

    /* Perform the topology detection. */
    hwloc_topology_load(topology);

    /* Optionally, get some additional topology information
       in case we need the topology depth later. */
    topodepth = hwloc_topology_get_depth(topology);

    /*****************************************************************
     * First example:
     * Walk the topology with an array style, from level 0 (always
     * the system level) to the lowest level (always the proc level).
     *****************************************************************/
    for (depth = 0; depth < topodepth; depth++) {
        printf("*** Objects at level %d\n", depth);
        for (i = 0; i < hwloc_get_nbobjs_by_depth(topology, depth); 
             i++) {
            hwloc_obj_snprintf(string, sizeof(string), topology,
                       hwloc_get_obj_by_depth(topology, depth, i),
                       "#", 0);
            printf("Index %u: %s\n", i, string);
        }
    }

    /*****************************************************************
     * Second example:
     * Walk the topology with a tree style.
     *****************************************************************/
    printf("*** Printing overall tree\n");
    print_children(topology, hwloc_get_root_obj(topology), 0);

    /*****************************************************************
     * Third example:
     * Print the number of sockets.
     *****************************************************************/
    depth = hwloc_get_type_depth(topology, HWLOC_OBJ_SOCKET);
    if (depth == HWLOC_TYPE_DEPTH_UNKNOWN) {
        printf("*** The number of sockets is unknown\n");
    } else {
        printf("*** %u socket(s)\n", 
               hwloc_get_nbobjs_by_depth(topology, depth));
    }

    /*****************************************************************
     * Fourth example:
     * Compute the amount of cache that the first logical processor
     * has above it.
     *****************************************************************/
    levels = 0;
    size = 0;
    for (obj = hwloc_get_obj_by_type(topology, HWLOC_OBJ_PU, 0);
         obj;
         obj = obj->parent)
      if (obj->type == HWLOC_OBJ_CACHE) {
        levels++;
        size += obj->attr->cache.size;
      }
<<<<<<< HEAD
    printf("*** Logical processor 0 has %u caches totaling %luKB\n", 
=======
    printf("*** Logical processor 0 has %d caches totaling %luKB\n", 
>>>>>>> 0267c491
           levels, size / 1024);

    /*****************************************************************
     * Fifth example:
     * Bind to only one thread of the last core of the machine.
     *
     * First find out where cores are, or else smaller sets of CPUs if
     * the OS doesn't have the notion of a "core".
     *****************************************************************/
    depth = hwloc_get_type_or_below_depth(topology, HWLOC_OBJ_CORE);

    /* Get last core. */
    obj = hwloc_get_obj_by_depth(topology, depth,
                   hwloc_get_nbobjs_by_depth(topology, depth) - 1);
    if (obj) {
        /* Get a copy of its cpuset that we may modify. */
        cpuset = hwloc_cpuset_dup(obj->cpuset);

        /* Get only one logical processor (in case the core is
           SMT/hyperthreaded). */
        hwloc_cpuset_singlify(cpuset);

        /* And try to bind ourself there. */
        if (hwloc_set_cpubind(topology, cpuset, 0)) {
            char *str;
            hwloc_cpuset_asprintf(&str, obj->cpuset);
            printf("Couldn't bind to cpuset %s\n", str);
            free(str);
        }

        /* Free our cpuset copy */
        hwloc_cpuset_free(cpuset);
    }

    /* Destroy topology object. */
    hwloc_topology_destroy(topology);

    return 0;
}<|MERGE_RESOLUTION|>--- conflicted
+++ resolved
@@ -99,11 +99,7 @@
         levels++;
         size += obj->attr->cache.size;
       }
-<<<<<<< HEAD
-    printf("*** Logical processor 0 has %u caches totaling %luKB\n", 
-=======
     printf("*** Logical processor 0 has %d caches totaling %luKB\n", 
->>>>>>> 0267c491
            levels, size / 1024);
 
     /*****************************************************************
