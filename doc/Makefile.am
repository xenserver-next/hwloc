--- conflicted
+++ resolved
@@ -254,13 +254,9 @@
         $(DOX_MAN_DIR)/man3/HWLOC_TYPE_DEPTH_MULTIPLE.3 \
         $(DOX_MAN_DIR)/man3/HWLOC_TYPE_DEPTH_UNKNOWN.3 \
         $(DOX_MAN_DIR)/man3/hwloc_compare_types.3 \
-<<<<<<< HEAD
-        $(DOX_MAN_DIR)/man3/hwloc_cpubind_policy_t.3 \
-=======
         $(DOX_MAN_DIR)/man3/hwloc_cpubind_flags_t.3 \
         $(DOX_MAN_DIR)/man3/hwloc_membind_flags_t.3 \
         $(DOX_MAN_DIR)/man3/hwloc_membind_policy_t.3 \
->>>>>>> 1477f04b
         $(DOX_MAN_DIR)/man3/hwloc_bitmap_alloc.3 \
         $(DOX_MAN_DIR)/man3/hwloc_bitmap_free.3 \
         $(DOX_MAN_DIR)/man3/hwloc_bitmap_dup.3 \
@@ -298,13 +294,10 @@
         $(DOX_MAN_DIR)/man3/hwloc_bitmap_snprintf.3 \
         $(DOX_MAN_DIR)/man3/hwloc_bitmap_asprintf.3 \
         $(DOX_MAN_DIR)/man3/hwloc_bitmap_t.3 \
-<<<<<<< HEAD
-=======
         $(DOX_MAN_DIR)/man3/hwloc_cpuset_to_nodeset.3 \
         $(DOX_MAN_DIR)/man3/hwloc_cpuset_to_nodeset_strict.3 \
         $(DOX_MAN_DIR)/man3/hwloc_cpuset_from_nodeset.3 \
         $(DOX_MAN_DIR)/man3/hwloc_cpuset_from_nodeset_strict.3 \
->>>>>>> 1477f04b
         $(DOX_MAN_DIR)/man3/hwloc_cpuset_to_glibc_sched_affinity.3 \
         $(DOX_MAN_DIR)/man3/hwloc_bitmap_to_ith_ulong.3 \
         $(DOX_MAN_DIR)/man3/hwloc_cpuset_from_linux_libnuma_bitmask.3 \
@@ -434,12 +427,8 @@
         $(DOX_MAN_DIR)/man3/hwloc_topology_discovery_support.3 \
         $(DOX_MAN_DIR)/man3/hwloc_topology_cpubind_support.3 \
         $(DOX_MAN_DIR)/man3/hwloc_topology_t.3 \
-<<<<<<< HEAD
-        $(DOX_MAN_DIR)/man3/hwlocality_binding.3 \
-=======
         $(DOX_MAN_DIR)/man3/hwlocality_cpubinding.3 \
         $(DOX_MAN_DIR)/man3/hwlocality_membinding.3 \
->>>>>>> 1477f04b
         $(DOX_MAN_DIR)/man3/hwlocality_bitmap.3 \
         $(DOX_MAN_DIR)/man3/hwlocality_configuration.3 \
         $(DOX_MAN_DIR)/man3/hwlocality_conversion.3 \
