--- conflicted
+++ resolved
@@ -982,12 +982,9 @@
   <li>Otherwise, the comma-separated list of distances should be given.
   If N objects are considered, the i*N+j-th value gives the
   distance from the i-th object to the j-th object.</li>
-<<<<<<< HEAD
+  </ul>
 
   Note that distances are ignored in multi-node topologies.
-=======
-  </ul>
->>>>>>> f971ccde
   </dd>
 
 <dt>HWLOC_PCI_&lt;domain&gt;_&lt;bus&gt;_LOCALCPUS=&lt;cpuset&gt;</dt>
