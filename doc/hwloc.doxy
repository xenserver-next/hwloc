--- conflicted
+++ resolved
@@ -630,11 +630,8 @@
 <li> \ref envvar
 <li> \ref cpu_mem_bind
 <li> \ref iodevices
-<<<<<<< HEAD
 <li> \ref multinode
-=======
 <li> \ref xml
->>>>>>> 6e23cd2b
 <li> \ref interoperability
 <li> \ref threadsafety
 <li> \ref embed
@@ -1238,7 +1235,6 @@
 
 
 
-<<<<<<< HEAD
 \page multinode Multi-node Topologies
 
 hwloc is usually used for consulting and manipulating single machine
@@ -1348,7 +1344,10 @@
 to find such an object because most links between objects
 (children, siblings, cousins) are not setup until hwloc_topology_load()
 is invoked.
-=======
+
+
+
+
 \page xml Importing and exporting topologies from/to XML files
 
 hwloc offers the ability to export topologies to XML files and reload
@@ -1400,7 +1399,6 @@
 It is therefore strongly recommended to check the return value of
 both hwloc_topology_set_xml() (or hwloc_topology_set_xmlbuffer())
 and hwloc_topology_load() to handle all these errors.
->>>>>>> 6e23cd2b
 
 
 
