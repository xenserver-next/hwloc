--- conflicted
+++ resolved
@@ -342,13 +342,9 @@
 </div>
 \endhtmlonly
 
-<<<<<<< HEAD
-\section glossary Glossary
-=======
 
 
 \page glossary Glossary
->>>>>>> 6d65a3b2
 
 <dl>
 
@@ -416,8 +412,6 @@
 
 It should be noted that for Processor objects, the logical index -- as
 computed linearly by hwloc -- is not the same as the OS index.
-<<<<<<< HEAD
-=======
 
 
 
@@ -499,6 +493,5 @@
 \page switchfromplpa How to switch from PLPA to hwloc?
 
 to do
->>>>>>> 6d65a3b2
 
 */