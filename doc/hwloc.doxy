/*
 * Copyright © 2009 CNRS, INRIA, Université Bordeaux 1
 * Copyright © 2009 Cisco Systems, Inc.  All rights reserved.
 * See COPYING in top-level directory.
 */

/*! \mainpage hwloc

<h1 class="sub">Portable abstraction of hierarchical architectures for high-performance computing</h1>

<hr>

\htmlonly
<div class="section" id="introduction">
\endhtmlonly
\section Introduction

hwloc provides a portable abstraction (across OS, versions, architectures,
...) of the hierarchical topology of modern architectures. It primarily aims at
helping high-performance computing applications with gathering information about
the hardware so as to exploit it accordingly and efficiently.

hwloc provides a hierarchical view of the machine, NUMA memory nodes,
sockets, shared caches, cores and simultaneous multithreading. It also gathers
various attributes such as cache and memory information.

hwloc supports the following operating systems:

<ul>
  <li> Linux (including old kernels not having sysfs topology information, with
  knowledge of cpusets, offline cpus, and Kerrighed support)
  <li> Solaris
  <li> AIX
  <li> Darwin
  <li> OSF/1 (aka. Tru64)
  <li> HP-UX
  <li> Windows
  <li> For other OSes, only the number of processors is available for now.
</ul>

For development and debugging purposes, hwloc also offers the ability to
work on fake topologies:

<ul>
  <li> Symmetrical tree of resources generated from a list of level arities
  <li> Remote machine simulation through the gathering of Linux sysfs topology files
</ul>

hwloc may also display the topology in a convenient format, either in
graphical mode, or by exporting in PDF, PNG, FIG, ... format, or in text mode
(see Examples below).

hwloc offers a programming interface for manipulating topologies and
objects. It also brings a powerful cpu bitmap API that is used to describe
topology objects location on physical/logical processors. See the \ref interface
below. It may also be used to binding applications onto certain cores or
memory nodes. Several utility programs are also provided to ease command-line
manipulation of topology objects, binding of processes, ...

\htmlonly
</div><div class="section" id="installation">
\endhtmlonly
\section installation Installation

hwloc (http://www.open-mpi.org/projects/hwloc/) is available under the BSD license.
It is hosted by Open MPI (http://www.open-mpi.org/).
The current SVN snapshot can be fetched with:

<ul>
 <li>svn checkout http://svn.open-mpi.org/svn/hwloc/trunk hwloc-trunk
 <li>cd hwloc-trunk
 <li>./autogen.sh
</ul>

Note that autoconf >=2.60, automake >=1.10 and libtool >=2.2.6 are required in that case.

Installation by itself is as usual:

<ul>
 <li>./configure --prefix=...
 <li>make
 <li>make install
</ul>

Lstopo's fig support is always available. To get support for pdf, ps and png
support, cairo is needed. To get support for xml, libxml2 is needed.

\htmlonly
</div><div class="section" id="examples">
\endhtmlonly
\section examples Examples

 On a 4-socket 2-core machine with hyperthreading, the \c lstopo tool may
 show the following outputs:

\image html dudley.png
\image latex dudley.png width=\textwidth

\code
System(15GB)
  Socket#0 + L3(4096KB)
    L2(1024KB) + L1(16KB) + Core#0
      P#0
      P#8
    L2(1024KB) + L1(16KB) + Core#1
      P#4
      P#12
  Socket#1 + L3(4096KB)
    L2(1024KB) + L1(16KB) + Core#0
      P#1
      P#9
    L2(1024KB) + L1(16KB) + Core#1
      P#5
      P#13
  Socket#2 + L3(4096KB)
    L2(1024KB) + L1(16KB) + Core#0
      P#2
      P#10
    L2(1024KB) + L1(16KB) + Core#1
      P#6
      P#14
  Socket#3 + L3(4096KB)
    L2(1024KB) + L1(16KB) + Core#0
      P#3
      P#11
    L2(1024KB) + L1(16KB) + Core#1
      P#7
      P#15
\endcode

 On a 4-socket 2-core Opteron NUMA machine, the \c lstopo tool may
 show the following outputs:

\image html hagrid.png
\image latex hagrid.png width=\textwidth

\code
System(62GB)
  Node#0(8190MB) + Socket#0
    L2(1024KB) + L1(64KB) + Core#0 + P#0
    L2(1024KB) + L1(64KB) + Core#1 + P#1
  Node#1(8192MB) + Socket#1
    L2(1024KB) + L1(64KB) + Core#0 + P#2
    L2(1024KB) + L1(64KB) + Core#1 + P#3
  Node#2(8192MB) + Socket#2
    L2(1024KB) + L1(64KB) + Core#0 + P#4
    L2(1024KB) + L1(64KB) + Core#1 + P#5
  Node#3(8192MB) + Socket#3
    L2(1024KB) + L1(64KB) + Core#0 + P#6
    L2(1024KB) + L1(64KB) + Core#1 + P#7
  Node#4(8192MB) + Socket#4
    L2(1024KB) + L1(64KB) + Core#0 + P#8
    L2(1024KB) + L1(64KB) + Core#1 + P#9
  Node#5(8192MB) + Socket#5
    L2(1024KB) + L1(64KB) + Core#0 + P#10
    L2(1024KB) + L1(64KB) + Core#1 + P#11
  Node#6(8192MB) + Socket#6
    L2(1024KB) + L1(64KB) + Core#0 + P#12
    L2(1024KB) + L1(64KB) + Core#1 + P#13
  Node#7(8192MB) + Socket#7
    L2(1024KB) + L1(64KB) + Core#0 + P#14
    L2(1024KB) + L1(64KB) + Core#1 + P#15
\endcode

 On a 2-socket quad-core Xeon (pre-Nehalem ones assembling 2 dual-core dies into each socket):

\image html emmett.png
\image latex emmett.png width=\textwidth

\code
System(15GB)
  Socket#0
    L2(4096KB)
      L1(32KB) + Core#0 + P#0
      L1(32KB) + Core#1 + P#4
    L2(4096KB)
      L1(32KB) + Core#2 + P#2
      L1(32KB) + Core#3 + P#6
  Socket#1
    L2(4096KB)
      L1(32KB) + Core#0 + P#1
      L1(32KB) + Core#1 + P#5
    L2(4096KB)
      L1(32KB) + Core#2 + P#3
      L1(32KB) + Core#3 + P#7
\endcode

\htmlonly
</div><div class="section" id="interface">
\endhtmlonly

\section interface Programming interface

The basic interface is available in hwloc.h . It mostly offers low-level
routines for advanced programmers that want to manually manipulate objects
and follow links between them. Most users should look at hwloc/helper.h
which provides a lot of interesting higher-level traversal examples.

Each object contains a cpuset which describes the list of processors
that it contains. These cpusets may be used for \ref hwlocality_binding.
hwloc offers an extensive cpuset manipulation interface in hwloc/cpuset.h .

<<<<<<< HEAD
Moreover, hwloc also comes with additional helpers for interoperability
with several commonly used environments. For Linux, some specific helpers
are available in hwloc/linux.h , and hwloc/linux-libnuma.h if using libnuma.
On glibc-based systems, additional helpers are available in hwloc/glibc-sched.h .
For systems with the Infiniband Verbs library, some dedicated helpers are
provided in hwloc/ibverbs.h .
=======
Moreover, hwloc also comes with additional helpers for
interoperability with several commonly used environments.  For Linux,
some specific helpers are available in hwloc/linux.h , and
hwloc/linux-libnuma.h if using libnuma.  On glibc-based systems,
additional helpers are available in hwloc/glibc-sched.h .  For Linux
systems with the OpenFabrics verbs library, some dedicated helpers are
provided in hwloc/openfabrics-verbs.h (this helper file is not yet
useful on non-Linux systems with the OpenFabrics verbs library).
>>>>>>> 66c13517

To precisely define the vocabulary used by hwloc, a \ref glossary is
available and should probably be read first.

Further documentation is available in html, manual pages, and pdf format
in the source tarball in doc/doxygen-doc/ (after doxygen compilation
for svn checkouts) and are installed in $prefix/share/doc/hwloc/ and
the usual manual repository.

The following section presents an example of API usage.

\section interface_example Interface example

This section shows how to use hwloc with an small example \c hwloc-hello.c
that just prints the topology and binds itself to the first processor of the
second core of the machine.

Hardware Location provides a pkg-config object, so compiling the example boils down to

\verbatim
CFLAGS+=$(pkg-config --cflags hwloc)
LDLIBS+=$(pkg-config --libs hwloc)
cc hwloc-hello.c $(CFLAGS) -o hwloc-hello $(LDLIBS)
\endverbatim

\include hwloc-hello.c

\htmlonly
</div><div class="section" id="bugs">
\endhtmlonly
\section bugs Questions and bugs

Questions should be sent to the devel mailing
list (http://www.open-mpi.org/community/lists/hwloc.php).
Bug reports should be reported in the tracker
(https://svn.open-mpi.org/trac/hwloc/).

\htmlonly
</div><div class="section" id="credits">
\endhtmlonly
\section history History / credits

hwloc is the evolution and merger of the libtopology
(http://runtime.bordeaux.inria.fr/libtopology/) project and the Portable
Linux Processor Affinity (PLPA) (http://www.open-mpi.org/projects/plpa/)
project. Because of functional and ideological overlap, these two code bases
and ideas were merged and released under the name "hwloc" as an Open MPI
sub-project.

libtopology was initially developed by the INRIA Runtime Team-Project
(http://runtime.bordeaux.inria.fr/) (headed by Raymond Namyst
(http://dept-info.labri.fr/~namyst/)). PLPA was initially developed by
the Open MPI development team as a sub-project. Both are now deprecated
in favor of hwloc, which is distributed as an Open MPI sub-project.

\htmlonly
</div>
\endhtmlonly

\page glossary Glossary

<dl>

<dt>Object</dt>
  <dd>Interesting kind of part of the system, such as a Core, a Cache, a Memory
  node, etc. The different types detected by hwloc are detailed in the
  ::hwloc_obj_type_e enumeration.
  
  They are topologically sorted by CPU set into a tree whose root is the System object which always exists.
  </dd>

<dt>CPU set</dt>
  <dd>The set of logical processors logically included in an object, if any</dd>

<dt>Father object</dt>
  <dd>The object logically containing the current object, for instance because
  its CPU set includes the CPU set of the current object.
  </dd>

<dt>Children objects</dt>
  <dd>The object contained in the current object because their CPU set is
  included in the CPU set of the current object.</dd>

<dt>Arity</dt>
  <dd>The number of children of an object</dd>

<dt>Sibling objects</dt>
  <dd>Objects of the same type which have the same father</dd>

<dt>Sibling rank</dt>
  <dd>Index to uniquely identify objecst of the same type which have the same
  father, numbered from 0 to the arity of the father minus one.</dd>

<dt>Cousin objects</dt>
  <dd>Objects of the same type as the current object</dd>

<dt>Level</dt>
  <dd>Set of objects of the same type</dd>

<dt>OS index</dt>
  <dd>The index that the OS uses to identify the object. This may sometimes be
  completely arbitrary or depend on the BIOS configuration.</dd>

<dt>Depth</dt>
  <dd>Nesting level in the object tree, starting from the System object.</dd>

<dt>Logical index</dt>
  <dd>Index to uniquely identify objects of the same type. This index is always
  linear from 0 to the number of objects of the level for that type, to express
  proximity.  It could also be called cousin rank.</dd>

</dl>

The following diagram can help to understand the vocabulary of the relationships
by showing the example of a machine with two dual core non-SMT sockets, thus a
topology with 4 levels.

\image html diagram.png
\image latex diagram.eps width=\textwidth

It can be noticed that for Processor objects, the logical index, computed
linearly by hwloc, is not the same as the OS index.

*/<|MERGE_RESOLUTION|>--- conflicted
+++ resolved
@@ -200,14 +200,6 @@
 that it contains. These cpusets may be used for \ref hwlocality_binding.
 hwloc offers an extensive cpuset manipulation interface in hwloc/cpuset.h .
 
-<<<<<<< HEAD
-Moreover, hwloc also comes with additional helpers for interoperability
-with several commonly used environments. For Linux, some specific helpers
-are available in hwloc/linux.h , and hwloc/linux-libnuma.h if using libnuma.
-On glibc-based systems, additional helpers are available in hwloc/glibc-sched.h .
-For systems with the Infiniband Verbs library, some dedicated helpers are
-provided in hwloc/ibverbs.h .
-=======
 Moreover, hwloc also comes with additional helpers for
 interoperability with several commonly used environments.  For Linux,
 some specific helpers are available in hwloc/linux.h , and
@@ -216,7 +208,6 @@
 systems with the OpenFabrics verbs library, some dedicated helpers are
 provided in hwloc/openfabrics-verbs.h (this helper file is not yet
 useful on non-Linux systems with the OpenFabrics verbs library).
->>>>>>> 66c13517
 
 To precisely define the vocabulary used by hwloc, a \ref glossary is
 available and should probably be read first.
