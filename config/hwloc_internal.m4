--- conflicted
+++ resolved
@@ -223,47 +223,6 @@
         AC_DEFINE([HWLOC_HAVE_CAIRO], [1], [Define to 1 if you have the `cairo' library.])
     fi
 
-<<<<<<< HEAD
-    # XML support        
-    
-    if test "x$enable_xml" != "xno"; then
-        HWLOC_PKG_CHECK_MODULES([XML], [libxml-2.0], [xmlNewDoc], [:], [enable_xml="no"])
-    fi
-    
-    if test "x$enable_xml" != "xno"; then
-        HWLOC_REQUIRES="libxml-2.0 $HWLOC_REQUIRES"
-        AC_DEFINE([HWLOC_HAVE_XML], [1], [Define to 1 if you have the `xml' library.])
-        AC_SUBST([HWLOC_HAVE_XML], [1])
-        AC_CHECK_PROGS(XMLLINT, [xmllint])
-    else
-        AC_SUBST([HWLOC_HAVE_XML], [0])
-    fi
-
-    # PCI support
-
-    if test "x$enable_pci" != "xno"; then
-        HWLOC_PKG_CHECK_MODULES([PCI], [libpci], [pci_cleanup], [:], [
-          # manually check pciutils in case a old one without .pc is installed
-          AC_CHECK_HEADERS([pci/pci.h], [
-            AC_CHECK_LIB([pci], [pci_cleanup], [
-              HWLOC_PCI_LIBS="-lpci"
-              AC_SUBST(HWLOC_PCI_LIBS)
-              ], [enable_pci=no])
-            ], [enable_pci=no])
-          ])
-    fi
-
-    if test "x$enable_pci" != "xno"; then
-      HWLOC_REQUIRES="libpci $HWLOC_REQUIRES"
-      AC_DEFINE([HWLOC_HAVE_LIBPCI], [1], [Define to 1 if you have the `libpci' library.])
-      AC_SUBST([HWLOC_HAVE_LIBPCI], [1])
-    else
-      AC_SUBST([HWLOC_HAVE_LIBPCI], [0])
-    fi
-
-    AC_SUBST(HWLOC_REQUIRES)
-    HWLOC_CFLAGS="$HWLOC_CFLAGS $HWLOC_XML_CFLAGS $HWLOC_PCI_CFLAGS"
-=======
     AC_CHECK_TYPES([wchar_t], [
       AC_CHECK_FUNCS([putwc])
     ], [], [[#include <wchar.h>]])
@@ -289,7 +248,6 @@
     unset hwloc_old_LIBS
 
     _HWLOC_CHECK_DIFF_U
->>>>>>> bc2f9a20
 
     # Only generate this if we're building the utilities
     AC_CONFIG_FILES(
