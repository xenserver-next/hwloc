dnl -*- Autoconf -*-
dnl
dnl Copyright 2009 INRIA, Université Bordeaux 1
dnl Copyright (c) 2004-2005 The Trustees of Indiana University and Indiana
dnl                         University Research and Technology
dnl                         Corporation.  All rights reserved.
dnl Copyright (c) 2004-2005 The Regents of the University of California.
dnl                         All rights reserved.
dnl Copyright (c) 2004-2008 High Performance Computing Center Stuttgart, 
dnl                         University of Stuttgart.  All rights reserved.
dnl Copyright © 2006-2010  Cisco Systems, Inc.  All rights reserved.

# Main hwloc m4 macro, to be invoked by the user
#
# Expects two or three paramters:
# 1. Configuration prefix
# 2. What to do upon success
# 3. What to do upon failure
# 4. If non-empty, print the announcement banner
#
AC_DEFUN([HWLOC_SETUP_CORE],[
    AC_REQUIRE([AC_CANONICAL_TARGET])
    AC_REQUIRE([AC_PROG_CC])
    AC_REQUIRE([AM_PROG_CC_C_O])

    AS_IF([test "x$4" != "x"],
          [cat <<EOF

###
### Configuring hwloc core
###
EOF])

    # We want new Libtool.  None of that old stuff.  Pfft.    
    LT_PREREQ([2.2.6])

    # If no prefix was defined, set a good value
    m4_ifval([$1], 
             [m4_define([hwloc_config_prefix],[$1/])],
             [m4_define([hwloc_config_prefix], [])])

    # Unless previously set to "standalone" mode, default to embedded
    # mode
    AS_IF([test "$hwloc_mode" = ""], [hwloc_mode=embedded])
    AC_MSG_CHECKING([hwloc building mode])
    AC_MSG_RESULT([$hwloc_mode])

    # Get hwloc's absolute top builddir (which may not be the same as
    # the real $top_builddir, because we may be building in embedded
    # mode).
    HWLOC_startdir=`pwd`
    if test x"hwloc_config_prefix" != "x" -a ! -d "hwloc_config_prefix"; then
        mkdir -p "hwloc_config_prefix"
    fi
    if test x"hwloc_config_prefix" != "x"; then
        cd "hwloc_config_prefix"
    fi
    HWLOC_top_builddir=`pwd`
    AC_SUBST(HWLOC_top_builddir)

    # Get hwloc's absolute top srcdir (which may not be the same as
    # the real $top_srcdir, because we may be building in embedded
    # mode).  First, go back to the startdir incase the $srcdir is
    # relative.

    cd "$HWLOC_startdir"
    cd "$srcdir"/hwloc_config_prefix
    HWLOC_top_srcdir="`pwd`"
    AC_SUBST(HWLOC_top_srcdir)

    # Go back to where we started
    cd "$HWLOC_startdir"

    AC_MSG_NOTICE([hwloc builddir: $HWLOC_top_builddir])
    AC_MSG_NOTICE([hwloc srcdir: $HWLOC_top_srcdir])
    if test "$HWLOC_top_builddir" != "$HWLOC_top_srcdir"; then
        AC_MSG_NOTICE([Detected VPATH build])
    fi

    # Debug mode?
    AC_MSG_CHECKING([if want hwloc maintainer support])
    hwloc_debug=

    # Unconditionally disable debug mode in embedded mode; if someone
    # asks, we can add a configure-time option for it.  Disable it
    # now, however, because --enable-debug is not even added as an
    # option when configuring in embedded mode, and we wouldn't want
    # to hijack the enclosing application's --enable-debug configure
    # switch.
    AS_IF([test "$hwloc_mode" = "embedded"],
          [hwloc_debug=0
           hwloc_debug_msg="disabled (embedded mode)"])
    AS_IF([test "$hwloc_debug" = "" -a "$enable_debug" = "yes"],
          [hwloc_debug=1
           hwloc_debug_msg="enabled"])
    AS_IF([test "$hwloc_debug" = "" -a "$enable_debug" = "" -a -d .svn],
          [hwloc_debug=1
           hwloc_debug_msg="enabled (SVN checkout default)"])
    AS_IF([test "$hwloc_debug" = "" -a "$enable_debug" = "" -a -d .hg],
          [hwloc_debug=1
           hwloc_debug_msg="enabled (HG clone default)"])
    AS_IF([test "$hwloc_debug" = ""],
          [hwloc_debug=0
           hwloc_debug_msg="disabled"])
    # Grr; we use #ifndef for HWLOC_DEBUG!  :-(
    AH_TEMPLATE(HWLOC_DEBUG, [Whether we are in debugging mode or not])
    AS_IF([test "$hwloc_debug" = "1"], [AC_DEFINE([HWLOC_DEBUG])])
    AC_MSG_RESULT([$hwloc_debug_msg])

    # We need to set a path for header, etc files depending on whether
    # we're standalone or embedded. this is taken care of by HWLOC_EMBEDDED.

    AC_MSG_CHECKING([for hwloc directory prefix])
    AC_MSG_RESULT(m4_ifval([$1], hwloc_config_prefix, [(none)]))

    # Note that private/config.h *MUST* be listed first so that it
    # becomes the "main" config header file.  Any AM_CONFIG_HEADERs
    # after that (hwloc/config.h) will only have selective #defines
    # replaced, not the entire file.
    AM_CONFIG_HEADER(hwloc_config_prefix[include/private/config.h])
    AM_CONFIG_HEADER(hwloc_config_prefix[include/hwloc/config.h])

    # What prefix are we using?
    AC_MSG_CHECKING([for hwloc symbol prefix])
    AS_IF([test "$hwloc_symbol_prefix_value" = ""],
          [AS_IF([test "$with_hwloc_symbol_prefix" = ""],
                 [hwloc_symbol_prefix_value=hwloc_],
                 [hwloc_symbol_prefix_value=$with_hwloc_symbol_prefix])])
    AC_DEFINE_UNQUOTED(HWLOC_SYM_PREFIX, [$hwloc_symbol_prefix_value],
                       [The hwloc symbol prefix])
    # Ensure to [] escape the whole next line so that we can get the
    # proper tr tokens
    [hwloc_symbol_prefix_value_caps="`echo $hwloc_symbol_prefix_value | tr '[:lower:]' '[:upper:]'`"]
    AC_DEFINE_UNQUOTED(HWLOC_SYM_PREFIX_CAPS, [$hwloc_symbol_prefix_value_caps],
                       [The hwloc symbol prefix in all caps])
    AC_MSG_RESULT([$hwloc_symbol_prefix_value])

    # Give an easy #define to know if we need to transform all the
    # hwloc names
    AH_TEMPLATE([HWLOC_SYM_TRANSFORM], [Whether we need to re-define all the hwloc public symbols or not])
    AS_IF([test "$hwloc_symbol_prefix_value" = "hwloc_"],
          [AC_DEFINE([HWLOC_SYM_TRANSFORM], [0])],
          [AC_DEFINE([HWLOC_SYM_TRANSFORM], [1])])

    #
    # Define C flags
    #

    # hwloc uses C99 style, so ensure that we can figure out which
    # compiler flags will drive this.
    hwloc_CC_save=$CC
    hwloc_CFLAGS_save=$CFLAGS
    AC_PROG_CC_C99
    AS_IF([test x"$ac_cv_prog_cc_c99" = xno],
          [AC_WARN([C99 support is required by hwloc])
           $3],
          [HWLOC_SETUP_CORE_AFTER_C99($1, $2, $3, $4)])
])

dnl Same order of parameters form HWLOC-SETUP-CORE
AC_DEFUN([HWLOC_SETUP_CORE_AFTER_C99],[
    hwloc_CC_c99_flags=`echo $CC | sed -e "s;^$hwloc_CC_save;;"`
    CC=$hwloc_CC_save
    CFLAGS=$hwloc_CFLAGS_save

    # GCC specifics.
    if test "x$GCC" = "xyes"; then
        HWLOC_GCC_CFLAGS="-Wall -Wmissing-prototypes -Wundef"
        HWLOC_GCC_CFLAGS="$HWLOC_GCC_CFLAGS -Wpointer-arith -Wcast-align"
    fi

    # Enample system extensions for O_DIRECTORY, fdopen, fssl, etc.
    AC_USE_SYSTEM_EXTENSIONS
    AH_VERBATIM([USE_HPUX_SYSTEM_EXTENSIONS],
[/* Enable extensions on HP-UX. */
#ifndef _HPUX_SOURCE
# undef _HPUX_SOURCE
#endif
])
    AC_DEFINE([_HPUX_SOURCE], [1], [Are we building for HP-UX?])
    
    AC_LANG_PUSH([C])
    
    # Check to see if we're producing a 32 or 64 bit executable by
    # checking the sizeof void*.  Note that AC CHECK_SIZEOF even works
    # when cross compiling (!), according to the AC 2.64 docs.  This
    # check is needed because on some systems, you can instruct the
    # compiler to specifically build 32 or 64 bit executables -- even
    # though the $target may indicate something different.
    AC_CHECK_SIZEOF([void *])

    #
    # Check OS support
    #
    AC_MSG_CHECKING([which OS support to include])
    case ${target} in
      *-*-linux*)
        AC_DEFINE(HWLOC_LINUX_SYS, 1, [Define to 1 on Linux])
        hwloc_linux=yes
        AC_MSG_RESULT([Linux])
        ;;
      *-*-irix*)
        AC_DEFINE(HWLOC_IRIX_SYS, 1, [Define to 1 on Irix])
        hwloc_irix=yes
        AC_MSG_RESULT([IRIX])
        ;;
      *-*-darwin*)
        AC_DEFINE(HWLOC_DARWIN_SYS, 1, [Define to 1 on Darwin])
        hwloc_darwin=yes
        AC_MSG_RESULT([Darwin])
        ;;
      *-*-solaris*)
        AC_DEFINE(HWLOC_SOLARIS_SYS, 1, [Define to 1 on Solaris])
        hwloc_solaris=yes
        AC_MSG_RESULT([Solaris])
        ;;
      *-*-aix*)
        AC_DEFINE(HWLOC_AIX_SYS, 1, [Define to 1 on AIX])
        hwloc_aix=yes
        AC_MSG_RESULT([AIX])
        ;;
      *-*-osf*)
        AC_DEFINE(HWLOC_OSF_SYS, 1, [Define to 1 on OSF])
        hwloc_osf=yes
        AC_MSG_RESULT([OSF])
        ;;
      *-*-hpux*)
        AC_DEFINE(HWLOC_HPUX_SYS, 1, [Define to 1 on HP-UX])
        hwloc_hpux=yes
        AC_MSG_RESULT([HP-UX])
        ;;
      *-*-mingw*|*-*-cygwin*)
        AC_DEFINE(HWLOC_WIN_SYS, 1, [Define to 1 on WINDOWS])
        hwloc_windows=yes
        AC_MSG_RESULT([Windows])
        ;;
      *-*-*freebsd*)
        AC_DEFINE(HWLOC_FREEBSD_SYS, 1, [Define to 1 on *FREEBSD])
        hwloc_freebsd=yes
        AC_MSG_RESULT([FreeBSD])
        ;;
      *)
        AC_MSG_RESULT([Unsupported! ($target)])
        AC_DEFINE(HWLOC_UNSUPPORTED_SYS, 1, [Define to 1 on unsupported systems])
        AC_MSG_WARN([***********************************************************])
        AC_MSG_WARN([*** hwloc does not support this system.])
        AC_MSG_WARN([*** hwloc will *attempt* to build (but it may not work).])
        AC_MSG_WARN([*** hwloc's run-time results may be reduced to showing just one processor.])
        AC_MSG_WARN([*** You have been warned.])
        AC_MSG_WARN([*** Pausing to give you time to read this message...])
        AC_MSG_WARN([***********************************************************])
        sleep 10
        ;;
    esac

    #
    # Check CPU support
    #
    AC_MSG_CHECKING([which CPU support to include])
    case ${target} in
      i*86-*-*|x86_64-*-*)
        case ${ac_cv_sizeof_void_p} in
          4)
            AC_DEFINE(HWLOC_X86_32_ARCH, 1, [Define to 1 on x86_32])
            hwloc_x86_32=yes
            AC_MSG_RESULT([x86_32])
            ;;
          8)
            AC_DEFINE(HWLOC_X86_64_ARCH, 1, [Define to 1 on x86_64])
            hwloc_x86_64=yes
            AC_MSG_RESULT([x86_64])
            ;;
          *)
            AC_DEFINE(HWLOC_X86_64_ARCH, 1, [Define to 1 on x86_64])
            hwloc_x86_64=yes
            AC_MSG_RESULT([unknown -- assuming x86_64])
            ;;
        esac
    esac
    
    AC_CHECK_SIZEOF([unsigned long])
    AC_DEFINE_UNQUOTED([HWLOC_SIZEOF_UNSIGNED_LONG], $ac_cv_sizeof_unsigned_long, [The size of `unsigned long', as computed by sizeof])
    AC_CHECK_SIZEOF([unsigned int])
    AC_DEFINE_UNQUOTED([HWLOC_SIZEOF_UNSIGNED_INT], $ac_cv_sizeof_unsigned_int, [The size of `unsigned int', as computed by sizeof])

    #
    # Check for compiler attributes and visibility
    #
    _HWLOC_CHECK_ATTRIBUTES
    _HWLOC_CHECK_VISIBILITY
    HWLOC_CFLAGS="$HWLOC_FLAGS $HWLOC_VISIBILITY_CFLAGS"
    AS_IF([test "$HWLOC_VISIBILITY_CFLAGS" != ""],
          [AC_MSG_WARN(["$HWLOC_VISIBILITY_CFLAGS" has been added to hwloc's CFLAGS])])

    #
    # Check for inline compatibility support
    #
    AC_MSG_CHECKING([for inline compatibility keyword])
    AC_TRY_COMPILE([static void __inline__ f(void) { }], [],
      [__hwloc_inline=__inline__],
      [AC_TRY_COMPILE([static void __inline f(void) {}], [],
        [__hwloc_inline=__inline],
        [__hwloc_inline=]
      )]
    )
    AC_MSG_RESULT([$__hwloc_inline])
    AC_DEFINE_UNQUOTED(__hwloc_inline, $__hwloc_inline, [Define this to a keyword that can safely replace inline in installed headers])
    
    #
    # Now detect support
    #
    
    hwloc_strncasecmp=strncmp
    AC_CHECK_FUNCS([strncasecmp], [
      _HWLOC_CHECK_DECL([strncasecmp], [
        hwloc_strncasecmp=strncasecmp
      ])
    ])
    AC_DEFINE_UNQUOTED(hwloc_strncasecmp, $hwloc_strncasecmp, [Define this to either strncasecmp or strncmp])
    
    AC_CHECK_HEADER([stdint.h], [
      AC_DEFINE([HWLOC_HAVE_STDINT_H], [1], [Define to 1 if you have the <stdint.h> header file.])
    ])
    
    AC_CHECK_TYPES([KAFFINITY,
                    PROCESSOR_CACHE_TYPE,
                    CACHE_DESCRIPTOR,
                    LOGICAL_PROCESSOR_RELATIONSHIP,
                    SYSTEM_LOGICAL_PROCESSOR_INFORMATION,
                    GROUP_AFFINITY,
                    PROCESSOR_RELATIONSHIP,
                    NUMA_NODE_RELATIONSHIP,
                    CACHE_RELATIONSHIP,
                    PROCESSOR_GROUP_INFO,
                    GROUP_RELATIONSHIP,
                    SYSTEM_LOGICAL_PROCESSOR_INFORMATION_EX],
                    [],[],[[#include <windows.h>]])
    AC_CHECK_LIB([gdi32], [main],
                 [HWLOC_LIBS="-lgdi32 $HWLOC_LIBS"
                  AC_DEFINE([HAVE_LIBGDI32], 1, [Define to 1 if we have -lgdi32])])
    
    AC_CHECK_HEADER([windows.h], [
      AC_DEFINE([HWLOC_HAVE_WINDOWS_H], [1], [Define to 1 if you have the `windows.h' header.])
    ])
    
    AC_CHECK_HEADERS([sys/lgrp_user.h], [
      AC_CHECK_LIB([lgrp], [lgrp_latency_cookie],
                   [HWLOC_LIBS="-llgrp $HWLOC_LIBS"
                    AC_DEFINE([HAVE_LIBLGRP], 1, [Define to 1 if we have -llgrp])])
    ])
    AC_CHECK_HEADERS([kstat.h], [
      AC_CHECK_LIB([kstat], [main], 
                   [HWLOC_LIBS="-lkstat $HWLOC_LIBS"
                    AC_DEFINE([HAVE_LIBKSTAT], 1, [Define to 1 if we have -lkstat])])
    ])
    
    AC_CHECK_DECLS([_SC_NPROCESSORS_ONLN,
    		_SC_NPROCESSORS_CONF,
    		_SC_NPROC_ONLN,
    		_SC_NPROC_CONF,
    		_SC_LARGE_PAGESIZE],,[:],[[#include <unistd.h>]])
    
    AC_HAVE_HEADERS([mach/mach_host.h])
    AC_HAVE_HEADERS([mach/mach_init.h], [
      AC_CHECK_FUNCS([host_info])
    ])

    AC_CHECK_HEADERS([sys/param.h])
    AC_CHECK_HEADERS([sys/sysctl.h], [
      AC_CHECK_DECLS([CTL_HW, HW_NCPU],,,[[
      #if HAVE_SYS_PARAM_H
      #include <sys/param.h>
      #endif
      #include <sys/sysctl.h>
      ]])
    ],,[
      AC_INCLUDES_DEFAULT
      #if HAVE_SYS_PARAM_H
      #include <sys/param.h>
      #endif
    ])
    AC_CHECK_FUNCS([sysctl sysctlbyname])

    case ${target} in
      *-*-mingw*|*-*-cygwin*)
        hwloc_pid_t=HANDLE
        hwloc_thread_t=HANDLE
        ;;
      *)
        hwloc_pid_t=pid_t
        AC_CHECK_TYPES([pthread_t], [hwloc_thread_t=pthread_t], [:], [[#include <pthread.h>]])
        ;;
    esac
    AC_DEFINE_UNQUOTED(hwloc_pid_t, $hwloc_pid_t, [Define this to the process ID type])
    if test "x$hwloc_thread_t" != "x" ; then
      AC_DEFINE_UNQUOTED(hwloc_thread_t, $hwloc_thread_t, [Define this to the thread ID type])
    fi
    
    _HWLOC_CHECK_DECL([sched_setaffinity], [
      AC_MSG_CHECKING([for old prototype of sched_setaffinity])
      AC_COMPILE_IFELSE([
        AC_LANG_PROGRAM([[
          #define _GNU_SOURCE
          #include <sched.h>
          static unsigned long mask;
          ]], [[ sched_setaffinity(0, (void*) &mask);
          ]])],
        AC_DEFINE([HWLOC_HAVE_OLD_SCHED_SETAFFINITY], [1], [Define to 1 if glibc provides the old prototype of sched_setaffinity()])
        AC_MSG_RESULT([yes]),
        AC_MSG_RESULT([no])
      )
    ], , [[
#define _GNU_SOURCE
#include <sched.h>
]])
    
    AC_MSG_CHECKING([for working CPU_SET])
    AC_LINK_IFELSE([
      AC_LANG_PROGRAM([[
        #include <sched.h>
        cpu_set_t set;
        ]], [[ CPU_ZERO(&set); CPU_SET(0, &set);
        ]])],
        AC_DEFINE([HWLOC_HAVE_CPU_SET], [1], [Define to 1 if the CPU_SET macro works])
        AC_MSG_RESULT([yes]),
        AC_MSG_RESULT([no])
    )
    
    AC_MSG_CHECKING([for working CPU_SET_S])
    AC_LINK_IFELSE([
      AC_LANG_PROGRAM([[
          #include <sched.h>
          cpu_set_t *set;
        ]], [[
          set = CPU_ALLOC(1024);
          CPU_ZERO_S(CPU_ALLOC_SIZE(1024), set);
          CPU_SET_S(CPU_ALLOC_SIZE(1024), 0, set);
          CPU_FREE(set);
        ]])],
        AC_DEFINE([HWLOC_HAVE_CPU_SET_S], [1], [Define to 1 if the CPU_SET_S macro works])
        AC_MSG_RESULT([yes]),
        AC_MSG_RESULT([no])
    )

    AC_MSG_CHECKING([for working _syscall3])
    AC_LINK_IFELSE(
      AC_LANG_PROGRAM([[
          #include <linux/unistd.h>
          #include <errno.h>
          #define __NR_hwloc_test 123
          _syscall3(int, hwloc_test, int, param1, int, param2, int, param3);
        ]], [[
          hwloc_test(1, 2, 3);
        ]]),
        AC_DEFINE([HWLOC_HAVE__SYSCALL3], [1], [Define to 1 if the _syscall3 macro works])
        AC_MSG_RESULT([yes]),
        AC_MSG_RESULT([no])
    )

    # check for kerrighed, but don't abort if not found
    HWLOC_PKG_CHECK_MODULES([KERRIGHED], [kerrighed >= 2.0], [], [], [:])

    AC_PATH_PROGS([HWLOC_MS_LIB], [lib])
    AC_ARG_VAR([HWLOC_MS_LIB], [Path to Microsoft's Visual Studio `lib' tool])

    AC_PATH_PROG([BASH], [bash])
    
    AC_CHECK_FUNCS([ffs], [
      _HWLOC_CHECK_DECL([ffs],[
        AC_DEFINE([HWLOC_HAVE_DECL_FFS], [1], [Define to 1 if function `ffs' is declared by system headers])
      ])
      AC_DEFINE([HWLOC_HAVE_FFS], [1], [Define to 1 if you have the `ffs' function.])
    ])
    AC_CHECK_FUNCS([ffsl], [
      _HWLOC_CHECK_DECL([ffsl],[
        AC_DEFINE([HWLOC_HAVE_DECL_FFSL], [1], [Define to 1 if function `ffsl' is declared by system headers])
      ])
      AC_DEFINE([HWLOC_HAVE_FFSL], [1], [Define to 1 if you have the `ffsl' function.])
    ])
    
    AC_CHECK_FUNCS([fls], [
      _HWLOC_CHECK_DECL([fls],[
        AC_DEFINE([HWLOC_HAVE_DECL_FLS], [1], [Define to 1 if function `fls' is declared by system headers])
      ])
      AC_DEFINE([HWLOC_HAVE_FLS], [1], [Define to 1 if you have the `fls' function.])
    ])
    AC_CHECK_FUNCS([flsl], [
      _HWLOC_CHECK_DECL([flsl],[
        AC_DEFINE([HWLOC_HAVE_DECL_FLSL], [1], [Define to 1 if function `flsl' is declared by system headers])
      ])
      AC_DEFINE([HWLOC_HAVE_FLSL], [1], [Define to 1 if you have the `flsl' function.])
    ])
    
    AC_CHECK_FUNCS([clz], [
      _HWLOC_CHECK_DECL([clz],[
        AC_DEFINE([HWLOC_HAVE_DECL_CLZ], [1], [Define to 1 if function `clz' is declared by system headers])
      ])
      AC_DEFINE([HWLOC_HAVE_CLZ], [1], [Define to 1 if you have the `clz' function.])
    ])
    AC_CHECK_FUNCS([clzl], [
      _HWLOC_CHECK_DECL([clzl],[
        AC_DEFINE([HWLOC_HAVE_DECL_CLZL], [1], [Define to 1 if function `clzl' is declared by system headers])
      ])
      AC_DEFINE([HWLOC_HAVE_CLZL], [1], [Define to 1 if you have the `clzl' function.])
    ])
    
    AC_CHECK_FUNCS([openat], [hwloc_have_openat=yes])

    AC_CHECK_HEADERS([malloc.h])
    AC_CHECK_FUNCS([getpagesize memalign posix_memalign])

    # set_mempolicy and mbind support   
    AC_CHECK_HEADERS([numaif.h], [
      AC_CHECK_LIB([numa], [set_mempolicy], [
	enable_set_mempolicy=yes
	AC_SUBST([HWLOC_LINUX_LIBNUMA_LIBS], ["-lnuma"])
	AC_DEFINE([HWLOC_HAVE_SET_MEMPOLICY], [1], [Define to 1 if set_mempolicy is available.])
      ])
      AC_CHECK_LIB([numa], [mbind], [
	enable_mbind=yes
	AC_SUBST([HWLOC_LINUX_LIBNUMA_LIBS], ["-lnuma"])
	AC_DEFINE([HWLOC_HAVE_MBIND], [1], [Define to 1 if set_mbind is available.])
      ])
    ])

    AC_CHECK_HEADERS([pthread_np.h])
    AC_CHECK_DECLS([pthread_setaffinity_np],,[:],[[
      #include <pthread.h>
      #ifdef HAVE_PTHREAD_NP_H
      #  include <pthread_np.h>
      #endif
    ]])
    AC_CHECK_DECLS([pthread_getaffinity_np],,[:],[[
      #include <pthread.h>
      #ifdef HAVE_PTHREAD_NP_H
      #  include <pthread_np.h>
      #endif
    ]])
    AC_CHECK_FUNC([sched_setaffinity], [hwloc_have_sched_setaffinity=yes])
    AC_CHECK_HEADERS([sys/cpuset.h],,,[[#include <sys/param.h>]])
    AC_SEARCH_LIBS([pthread_getthrds_np], [pthread],
      AC_DEFINE([HWLOC_HAVE_PTHREAD_GETTHRDS_NP], 1, `Define to 1 if you have pthread_getthrds_np')
    )

    # XML support
    if test "x$enable_xml" != "xno"; then
        HWLOC_PKG_CHECK_MODULES([XML], [libxml-2.0], [xmlNewDoc], [:], [enable_xml="no"])
    fi
    if test "x$enable_xml" != "xno"; then
        HWLOC_REQUIRES="libxml-2.0 $HWLOC_REQUIRES"
        AC_DEFINE([HWLOC_HAVE_XML], [1], [Define to 1 if you have the `xml' library.])
        AC_SUBST([HWLOC_HAVE_XML], [1])
    else
        AC_SUBST([HWLOC_HAVE_XML], [0])
    fi
    HWLOC_CFLAGS="$HWLOC_CFLAGS $HWLOC_XML_CFLAGS"    

    # Setup HWLOC's C, CPP, and LD flags, and LIBS
    AC_SUBST(HWLOC_REQUIRES)
    HWLOC_CFLAGS="$hwloc_CC_c99_flags $HWLOC_CFLAGS"
    AC_SUBST(HWLOC_CFLAGS)
    HWLOC_CPPFLAGS='-I$(HWLOC_top_srcdir)/include -I$(HWLOC_top_builddir)/include'
    AC_SUBST(HWLOC_CPPFLAGS)
    HWLOC_LDFLAGS='-L$(HWLOC_top_builddir)/src'
    AC_SUBST(HWLOC_LDFLAGS)
    AC_SUBST(HWLOC_LIBS)

    # Set these values explicitly for embedded builds.  Exporting
    # these values through *_EMBEDDED_* values gives us the freedom to
    # do something different someday if we ever need to.
    HWLOC_EMBEDDED_CFLAGS=$HWLOC_CFLAGS
    AC_SUBST(HWLOC_EMBEDDED_CFLAGS)
    HWLOC_EMBEDDED_CPPFLAGS=$HWLOC_CPPFLAGS
    AC_SUBST(HWLOC_EMBEDDED_CPPFLAGS)
    HWLOC_EMBEDDED_LDADD='$(HWLOC_top_builddir)/src/libhwloc_embedded.la'
    AC_SUBST(HWLOC_EMBEDDED_LDADD)
    HWLOC_EMBEDDED_LIBS=$HWLOC_LIBS
    AC_SUBST(HWLOC_EMBEDDED_LIBS)

    # Try to compile the cpuid inlines
    AC_MSG_CHECKING([for cpuid])
    old_CPPFLAGS="$CPPFLAGS"
    CFLAGS="$CFLAGS -I$HWLOC_top_srcdir/include"
    AC_COMPILE_IFELSE([AC_LANG_PROGRAM([[
        #include <stdio.h>
        #include <private/cpuid.h>
      ]], [[
        if (hwloc_have_cpuid()) {
          unsigned eax = 0, ebx, ecx = 0, edx;
          hwloc_cpuid(&eax, &ebx, &ecx, &edx);
          printf("highest cpuid %x\n", eax);
          return 0;
        }
      ]])], [
      AC_MSG_RESULT([yes])
      AC_DEFINE(HWLOC_HAVE_CPUID, 1, [Define to 1 if you have cpuid])
      hwloc_have_cpuid=yes
    ], [
      AC_MSG_RESULT([no])
    ])
    CPPFLAGS="$old_CPPFLAGS"

    # Always generate these files
    AC_CONFIG_FILES(
        hwloc_config_prefix[Makefile]
        hwloc_config_prefix[include/Makefile]
        hwloc_config_prefix[src/Makefile ]
    )

    # Cleanup
    AC_LANG_POP

    # Success
    $2
])dnl

#-----------------------------------------------------------------------

# Specify the symbol prefix
AC_DEFUN([HWLOC_SET_SYMBOL_PREFIX],[
    hwloc_symbol_prefix_value=$1
])dnl

#-----------------------------------------------------------------------

# This must be a standalone routine so that it can be called both by
# HWLOC_INIT and an external caller (if HWLOC_INIT is not invoked).
AC_DEFUN([HWLOC_DO_AM_CONDITIONALS],[
    AS_IF([test "$hwloc_did_am_conditionals" != "yes"],[
        AM_CONDITIONAL([HWLOC_BUILD_STANDALONE], [test "$hwloc_mode" = "standalone"])

        AM_CONDITIONAL([HWLOC_HAVE_GCC], [test "x$GCC" = "xyes"])
        AM_CONDITIONAL([HWLOC_HAVE_MS_LIB], [test "x$HWLOC_MS_LIB" != "x"])
        AM_CONDITIONAL([HWLOC_HAVE_OPENAT], [test "x$hwloc_have_openat" = "xyes"])
        AM_CONDITIONAL([HWLOC_HAVE_LINUX_LIBNUMA],
                       [test "x$hwloc_have_linux_libnuma" = "xyes"])
        AM_CONDITIONAL([HWLOC_HAVE_SCHED_SETAFFINITY],
                       [test "x$hwloc_have_sched_setaffinity" = "xyes"])
        AM_CONDITIONAL([HWLOC_HAVE_LIBIBVERBS], 
                       [test "x$hwloc_have_libibverbs" = "xyes"])
	AM_CONDITIONAL([HWLOC_HAVE_CUDA],
		       [test "x$hwloc_have_cuda" = "xyes"])
	AM_CONDITIONAL([HWLOC_HAVE_MYRIEXPRESS],
		       [test "x$hwloc_have_myriexpress" = "xyes"])
	AM_CONDITIONAL([HWLOC_HAVE_CUDART],
		       [test "x$hwloc_have_cudart" = "xyes"])
        AM_CONDITIONAL([HWLOC_HAVE_CAIRO], [test "x$enable_cairo" != "xno"])
        AM_CONDITIONAL([HWLOC_HAVE_XML], [test "x$enable_xml" != "xno"])
<<<<<<< HEAD
        AM_CONDITIONAL([HWLOC_HAVE_SET_MEMPOLICY], [test "x$enable_set_mempolicy" != "xno"])
        AM_CONDITIONAL([HWLOC_HAVE_MBIND], [test "x$enable_mbind" != "xno"])
=======
        AM_CONDITIONAL([HWLOC_HAVE_BUNZIPP], [test "x$BUNZIPP" != "xfalse"])
>>>>>>> 4b0bf834

        AM_CONDITIONAL([HWLOC_BUILD_DOXYGEN],
                       [test "x$hwloc_generate_doxs" = "xyes"])
        AM_CONDITIONAL([HWLOC_BUILD_README], 
                       [test "x$hwloc_generate_readme" = "xyes" -a \( "x$hwloc_install_doxs" = "xyes" -o "x$hwloc_generate_doxs" = "xyes" \) ])
        AM_CONDITIONAL([HWLOC_INSTALL_DOXYGEN], 
                       [test "x$hwloc_install_doxs" = "xyes"])

        AM_CONDITIONAL([HWLOC_HAVE_LINUX], [test "x$hwloc_linux" = "xyes"])
        AM_CONDITIONAL([HWLOC_HAVE_IRIX], [test "x$hwloc_irix" = "xyes"])
        AM_CONDITIONAL([HWLOC_HAVE_DARWIN], [test "x$hwloc_darwin" = "xyes"])
        AM_CONDITIONAL([HWLOC_HAVE_FREEBSD], [test "x$hwloc_freebsd" = "xyes"])
        AM_CONDITIONAL([HWLOC_HAVE_SOLARIS], [test "x$hwloc_solaris" = "xyes"])
        AM_CONDITIONAL([HWLOC_HAVE_AIX], [test "x$hwloc_aix" = "xyes"])
        AM_CONDITIONAL([HWLOC_HAVE_OSF], [test "x$hwloc_osf" = "xyes"])
        AM_CONDITIONAL([HWLOC_HAVE_HPUX], [test "x$hwloc_hpux" = "xyes"])
        AM_CONDITIONAL([HWLOC_HAVE_WINDOWS], [test "x$hwloc_windows" = "xyes"])
        AM_CONDITIONAL([HWLOC_HAVE_MINGW32], 
                       [test "x$hwloc_target_os" = "xmingw32"])

        AM_CONDITIONAL([HWLOC_HAVE_X86_32], [test "x$hwloc_x86_32" = "xyes"])
        AM_CONDITIONAL([HWLOC_HAVE_X86_64], [test "x$hwloc_x86_64" = "xyes"])
        AM_CONDITIONAL([HWLOC_DOXYGEN_BROKEN_SHORT_NAMES], [test "$HWLOC_DOXYGEN_VERSION" = "1.6.2"])
        AM_CONDITIONAL([HWLOC_HAVE_CPUID], [test "x$hwloc_have_cpuid" = "xyes"])
        AM_CONDITIONAL([HWLOC_BUILD_UTILS], [test "$hwloc_build_utils" = "yes"])
        AM_CONDITIONAL([HWLOC_BUILD_TESTS], [test "$hwloc_build_tests" = "yes"])
    ])
    hwloc_did_am_conditionals=yes
])dnl

#-----------------------------------------------------------------------

AC_DEFUN([_HWLOC_CHECK_DIFF_U], [
  AC_MSG_CHECKING([whether diff accepts -u])
  if diff -u /dev/null /dev/null 2> /dev/null
  then
    HWLOC_DIFF_U="-u"
  else
    HWLOC_DIFF_U=""
  fi
  AC_SUBST([HWLOC_DIFF_U])
  AC_MSG_RESULT([$HWLOC_DIFF_U])
])

#-----------------------------------------------------------------------

dnl HWLOC_CHECK_DECL
dnl
dnl Check declaration of given function by trying to call it with an insane
dnl number of arguments (10). Success means the compiler couldn't really check.
AC_DEFUN([_HWLOC_CHECK_DECL], [
  AC_MSG_CHECKING([whether function $1 is declared])
  AC_REQUIRE([AC_PROG_CC])
  AC_COMPILE_IFELSE([AC_LANG_PROGRAM([AC_INCLUDES_DEFAULT([$4])],[$1(1,2,3,4,5,6,7,8,9,10);])],
    [AC_MSG_RESULT([no])
     $3],
    [AC_MSG_RESULT([yes])
     $2]
  )
])

#-----------------------------------------------------------------------

dnl HWLOC_CHECK_DECLS
dnl
dnl Same as HWLOCK_CHECK_DECL, but defines HAVE_DECL_foo to 1 or 0 depending on
dnl the result.
AC_DEFUN([_HWLOC_CHECK_DECLS], [
  HWLOC_CHECK_DECL([$1], [ac_have_decl=1], [ac_have_decl=0], [$4])
  AC_DEFINE_UNQUOTED(AS_TR_CPP([HAVE_DECL_$1]), [$ac_have_decl],
    [Define to 1 if you have the declaration of `$1', and to 0 if you don't])
])
<|MERGE_RESOLUTION|>--- conflicted
+++ resolved
@@ -646,12 +646,9 @@
 		       [test "x$hwloc_have_cudart" = "xyes"])
         AM_CONDITIONAL([HWLOC_HAVE_CAIRO], [test "x$enable_cairo" != "xno"])
         AM_CONDITIONAL([HWLOC_HAVE_XML], [test "x$enable_xml" != "xno"])
-<<<<<<< HEAD
         AM_CONDITIONAL([HWLOC_HAVE_SET_MEMPOLICY], [test "x$enable_set_mempolicy" != "xno"])
         AM_CONDITIONAL([HWLOC_HAVE_MBIND], [test "x$enable_mbind" != "xno"])
-=======
         AM_CONDITIONAL([HWLOC_HAVE_BUNZIPP], [test "x$BUNZIPP" != "xfalse"])
->>>>>>> 4b0bf834
 
         AM_CONDITIONAL([HWLOC_BUILD_DOXYGEN],
                        [test "x$hwloc_generate_doxs" = "xyes"])
