--- conflicted
+++ resolved
@@ -650,11 +650,8 @@
 		       [test "x$hwloc_have_cudart" = "xyes"])
         AM_CONDITIONAL([HWLOC_HAVE_CAIRO], [test "x$enable_cairo" != "xno"])
         AM_CONDITIONAL([HWLOC_HAVE_XML], [test "x$enable_xml" != "xno"])
-<<<<<<< HEAD
         AM_CONDITIONAL([HWLOC_HAVE_LIBPCI], [test "x$enable_pci" != "xno"])
-=======
         AM_CONDITIONAL([HWLOC_HAVE_BUNZIPP], [test "x$BUNZIPP" != "xfalse"])
->>>>>>> b3e36537
 
         AM_CONDITIONAL([HWLOC_BUILD_DOXYGEN],
                        [test "x$hwloc_generate_doxs" = "xyes"])
