--- conflicted
+++ resolved
@@ -1074,18 +1074,7 @@
 /** @} */
 
 
-<<<<<<< HEAD
-
-/** \defgroup hwlocality_pcidev Basic PCI Device Management
- * @{
- */
-
-/** \brief Get the next PCI device in the system */
-HWLOC_DECLSPEC struct hwloc_obj * hwloc_get_next_pcidev(struct hwloc_topology *topology, struct hwloc_obj *prev);
-
-/** @} */
-
-=======
+
 /** \defgroup hwlocality_membinding Memory binding
  *
  * \note Not all OSes support all ways to bind existing allocated memory
@@ -1260,7 +1249,18 @@
 HWLOC_DECLSPEC int hwloc_free_membind(hwloc_topology_t topology, void *addr, size_t len);
 
 /** @} */
->>>>>>> 1477f04b
+
+
+
+/** \defgroup hwlocality_pcidev Basic PCI Device Management
+ * @{
+ */
+
+/** \brief Get the next PCI device in the system */
+HWLOC_DECLSPEC struct hwloc_obj * hwloc_get_next_pcidev(struct hwloc_topology *topology, struct hwloc_obj *prev);
+
+/** @} */
+
 
 
 #ifdef __cplusplus
