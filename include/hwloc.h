/*
 * Copyright © 2009 CNRS, INRIA, Université Bordeaux 1
 * Copyright © 2009-2010 Cisco Systems, Inc.  All rights reserved.
 * See COPYING in top-level directory.
 */

/** \file
 * \brief The hwloc API.
 *
 * See hwloc/bitmap.h for bitmap specific macros.
 * See hwloc/helper.h for high-level topology traversal helpers.
 */

#ifndef HWLOC_H
#define HWLOC_H

#include <hwloc/config.h>
#include <sys/types.h>
#include <stdio.h>
#include <string.h>
#include <limits.h>
#ifdef HWLOC_HAVE_STDINT_H
#include <stdint.h>
#endif

/*
 * Symbol transforms
 */
#include <hwloc/rename.h>

/*
 * Bitmap definitions
 */

#include <hwloc/bitmap.h>


#ifdef __cplusplus
extern "C" {
#endif


/** \defgroup hwlocality_api_version API version
 * @{
 */

/** \brief Indicate at build time which hwloc API version is being used. */
#define HWLOC_API_VERSION 0x00010000

/** @} */



/** \defgroup hwlocality_topology Topology context
 * @{
 */

struct hwloc_topology;
/** \brief Topology context
 *
 * To be initialized with hwloc_topology_init() and built with hwloc_topology_load().
 */
typedef struct hwloc_topology * hwloc_topology_t;

/** @} */



/** \defgroup hwlocality_types Topology Object Types
 * @{
 */

/** \brief Type of topology object.
 *
 * \note Do not rely on the ordering or completeness of the values as new ones
 * may be defined in the future!  If you need to compare types, use
 * hwloc_compare_types() instead.
 */
typedef enum {
  HWLOC_OBJ_SYSTEM,	/**< \brief Whole system (may be a cluster of machines).
  			  * The whole system that is accessible to hwloc.
			  * That may comprise several machines in SSI systems
			  * like Kerrighed.
			  */
  HWLOC_OBJ_MACHINE,	/**< \brief Machine.
			  * The typical root object type.
			  * A set of processors and memory with cache
			  * coherency.
			  */
  HWLOC_OBJ_NODE,	/**< \brief NUMA node.
			  * A set of processors around memory which the
			  * processors can directly access.
			  */
  HWLOC_OBJ_SOCKET,	/**< \brief Socket, physical package, or chip.
			  * In the physical meaning, i.e. that you can add
			  * or remove physically.
			  */
  HWLOC_OBJ_CACHE,	/**< \brief Data cache.
			  * Can be L1, L2, L3, ...
			  */
  HWLOC_OBJ_CORE,	/**< \brief Core.
			  * A computation unit (may be shared by several
			  * logical processors).
			  */
  HWLOC_OBJ_PU,		/**< \brief Processing Unit, or (Logical) Processor.
			  * An execution unit (may share a core with some
			  * other logical processors, e.g. in the case of
			  * an SMT core).
			  *
			  * Objects of this kind are always reported and can
			  * thus be used as fallback when others are not.
			  */

  HWLOC_OBJ_GROUP,	/**< \brief Group objects.
			  * Objects which do not fit in the above but are
			  * detected by hwloc and are useful to take into
			  * account for affinity. For instance, some OSes
			  * expose their arbitrary processors aggregation this
			  * way.  And hwloc may insert such objects to group
			  * NUMA nodes according to their distances.
			  *
			  * These objects are ignored when they do not bring
			  * any structure.
			  */

  HWLOC_OBJ_MISC 	/**< \brief Miscellaneous objects.
			  * Objects without particular meaning, that can e.g. be
			  * added by the application for its own use.
			  */
} hwloc_obj_type_t;

/** \brief Compare the depth of two object types
 *
 * Types shouldn't be compared as they are, since newer ones may be added in
 * the future.  This function returns less than, equal to, or greater than zero
 * respectively if \p type1 objects usually include \p type2 objects, are the
 * same as \p type2 objects, or are included in \p type2 objects. If the types
 * can not be compared (because neither is usually contained in the other),
 * HWLOC_TYPE_UNORDERED is returned.  Object types containing CPUs can always
 * be compared (usually, a system contains machines which contain nodes which
 * contain sockets which contain caches, which contain cores, which contain
 * processors).
 *
 * \note HWLOC_OBJ_PU will always be the deepest.
 * \note This does not mean that the actual topology will respect that order:
 * e.g. as of today cores may also contain caches, and sockets may also contain
 * nodes. This is thus just to be seen as a fallback comparison method.
 */
HWLOC_DECLSPEC int hwloc_compare_types (hwloc_obj_type_t type1, hwloc_obj_type_t type2) __hwloc_attribute_const;

enum hwloc_compare_types_e {
    HWLOC_TYPE_UNORDERED = INT_MAX	/**< \brief Value returned by hwloc_compare_types when types can not be compared. \hideinitializer */
};

/** @} */



/** \defgroup hwlocality_objects Topology Objects
 * @{
 */

union hwloc_obj_attr_u;

/** \brief Object memory */
struct hwloc_obj_memory_s {
  uint64_t total_memory; /**< \brief Total memory (in bytes) in this object and its children */
  uint64_t local_memory; /**< \brief Local memory (in bytes) */

  unsigned page_types_len; /**< \brief Size of array \p page_types */
  /** \brief Array of local memory page types, \c NULL if no local memory and \p page_types is 0.
   *
   * The array is sorted by increasing \p size fields.
   * It contains \p page_types_len slots.
   */
  struct hwloc_obj_memory_page_type_s {
    uint64_t size;	/**< \brief Size of pages */
    uint64_t count;	/**< \brief Number of pages of this size */
  } * page_types;
};

/** \brief Structure of a topology object
 *
 * Applications mustn't modify any field except ::userdata .
 */
struct hwloc_obj {
  /* physical information */
  hwloc_obj_type_t type;		/**< \brief Type of object */
  unsigned os_index;			/**< \brief OS-provided physical index number */
  char *name;				/**< \brief Object description if any */

  /** \brief Memory attributes */
  struct hwloc_obj_memory_s memory;

  /** \brief Object type-specific Attributes */
  union hwloc_obj_attr_u *attr;

  /* global position */
  unsigned depth;			/**< \brief Vertical index in the hierarchy */
  unsigned logical_index;		/**< \brief Horizontal index in the whole list of similar objects,
					 * could be a "cousin_rank" since it's the rank within the "cousin" list below */
  signed os_level;			/**< \brief OS-provided physical level, -1 if unknown or meaningless */

  struct hwloc_obj *next_cousin;	/**< \brief Next object of same type */
  struct hwloc_obj *prev_cousin;	/**< \brief Previous object of same type */

  /* parent */
  struct hwloc_obj *parent;		/**< \brief Parent, \c NULL if root (system object) */
  unsigned sibling_rank;		/**< \brief Index in parent's \c children[] array */
  struct hwloc_obj *next_sibling;	/**< \brief Next object below the same parent */
  struct hwloc_obj *prev_sibling;	/**< \brief Previous object below the same parent */

  /* children */
  unsigned arity;			/**< \brief Number of children */
  struct hwloc_obj **children;		/**< \brief Children, \c children[0 .. arity -1] */
  struct hwloc_obj *first_child;	/**< \brief First child */
  struct hwloc_obj *last_child;		/**< \brief Last child */

  /* misc */
  void *userdata;			/**< \brief Application-given private data pointer, initialized to \c NULL, use it as you wish */

  /* cpusets and nodesets */
  hwloc_bitmap_t cpuset;		/**< \brief CPUs covered by this object
                                          *
                                          * This is the set of CPUs for which there are PU objects in the topology
                                          * under this object, i.e. which are known to be physically contained in this
                                          * object and known how (the children path between this object and the PU
                                          * objects).
                                          *
                                          * If the HWLOC_TOPOLOGY_FLAG_WHOLE_SYSTEM configuration flag is set, some of
                                          * these CPUs may be offline, or not allowed for binding, see online_cpuset
                                          * and allowed_cpuset.
                                          *
                                          * \note Its value must not be changed, hwloc_bitmap_dup must be used instead.
                                          */
  hwloc_bitmap_t complete_cpuset;       /**< \brief The complete CPU set of logical processors of this object,
                                          *
                                          * This includes not only the same as the cpuset field, but also the CPUs for
                                          * which topology information is unknown or incomplete, and the CPUs that are
                                          * ignored when the HWLOC_TOPOLOGY_FLAG_WHOLE_SYSTEM flag is not set.
                                          * Thus no corresponding PU object may be found in the topology, because the
                                          * precise position is undefined. It is however known that it would be somewhere
                                          * under this object.
                                          *
                                          * \note Its value must not be changed, hwloc_bitmap_dup must be used instead.
                                          */
  hwloc_bitmap_t online_cpuset;         /**< \brief The CPU set of online logical processors
                                          *
                                          * This includes the CPUs contained in this object that are online, i.e. draw
                                          * power and can execute threads.  It may however not be allowed to bind to
                                          * them due to administration rules, see allowed_cpuset.
                                          *
                                          * \note Its value must not be changed, hwloc_bitmap_dup must be used instead.
                                          */
  hwloc_bitmap_t allowed_cpuset;        /**< \brief The CPU set of allowed logical processors
                                          *
                                          * This includes the CPUs contained in this object which are allowed for
                                          * binding, i.e. passing them to the hwloc binding functions should not return
                                          * permission errors.  This is usually restricted by administration rules.
                                          * Some of them may however be offline so binding to them may still not be
                                          * possible, see online_cpuset.
                                          *
                                          * \note Its value must not be changed, hwloc_bitmap_dup must be used instead.
                                          */

<<<<<<< HEAD
  hwloc_nodeset_t nodeset;              /**< \brief NUMA nodes covered by this object or containing this object
=======
  hwloc_bitmap_t nodeset;               /**< \brief NUMA nodes covered by this object or containing this object
>>>>>>> 323ba112
                                          *
                                          * This is the set of NUMA nodes for which there are NODE objects in the
                                          * topology under or above this object, i.e. which are known to be physically
                                          * contained in this object or containing it and known how (the children path
                                          * between this object and the NODE objects).
                                          *
                                          * If the HWLOC_TOPOLOGY_FLAG_WHOLE_SYSTEM configuration flag is set, some of
                                          * these nodes may not be allowed for allocation, see allowed_nodeset.
                                          *
                                          * \note Its value must not be changed, hwloc_bitmap_dup must be used instead.
                                          */
<<<<<<< HEAD
  hwloc_nodeset_t complete_nodeset;     /**< \brief The complete NUMA node set of this object,
=======
  hwloc_bitmap_t complete_nodeset;      /**< \brief The complete NUMA node set of this object,
>>>>>>> 323ba112
                                          *
                                          * This includes not only the same as the nodeset field, but also the NUMA
                                          * nodes for which topology information is unknown or incomplete, and the nodes
                                          * that are ignored when the HWLOC_TOPOLOGY_FLAG_WHOLE_SYSTEM flag is not set.
                                          * Thus no corresponding NODE object may be found in the topology, because the
                                          * precise position is undefined. It is however known that it would be
                                          * somewhere under this object.
                                          *
                                          * \note Its value must not be changed, hwloc_bitmap_dup must be used instead.
                                          */
<<<<<<< HEAD
  hwloc_nodeset_t allowed_nodeset;      /**< \brief The set of allowed NUMA memory nodes
=======
  hwloc_bitmap_t allowed_nodeset;       /**< \brief The set of allowed NUMA memory nodes
>>>>>>> 323ba112
                                          *
                                          * This includes the NUMA memory nodes contained in this object which are
                                          * allowed for memory allocation, i.e. passing them to NUMA node-directed
                                          * memory allocation should not return permission errors. This is usually
                                          * restricted by administration rules.
                                          *
                                          * \note Its value must not be changed, hwloc_bitmap_dup must be used instead.
                                          */

  struct hwloc_obj_info_s *infos;	/**< \brief Array of stringified info type=name. */
  unsigned infos_count;			/**< \brief Size of infos array. */
};
/**
 * \brief Convenience typedef; a pointer to a struct hwloc_obj.
 */
typedef struct hwloc_obj * hwloc_obj_t;

/** \brief Object type-specific Attributes */
union hwloc_obj_attr_u {
  /** \brief Cache-specific Object Attributes */
  struct hwloc_cache_attr_s {
    uint64_t size;			  /**< \brief Size of cache in bytes */
    unsigned depth;			  /**< \brief Depth of cache */
    unsigned linesize;			  /**< \brief Cache-line size in bytes */
  } cache;
  /** \brief Group-specific Object Attributes */
  struct hwloc_group_attr_s {
    unsigned depth;			  /**< \brief Depth of group object */
  } group;
};

/** \brief Object info */
struct hwloc_obj_info_s {
  char *name;	/**< \brief Info name */
  char *value;	/**< \brief Info value */
};

/** @} */



/** \defgroup hwlocality_creation Create and Destroy Topologies
 * @{
 */

/** \brief Allocate a topology context.
 *
 * \param[out] topologyp is assigned a pointer to the new allocated context.
 *
 * \return 0 on success, -1 on error.
 */
HWLOC_DECLSPEC int hwloc_topology_init (hwloc_topology_t *topologyp);

/** \brief Build the actual topology
 *
 * Build the actual topology once initialized with hwloc_topology_init() and
 * tuned with ::hwlocality_configuration routine.
 * No other routine may be called earlier using this topology context.
 *
 * \param topology is the topology to be loaded with objects.
 *
 * \return 0 on success, -1 on error.
 *
 * \sa hwlocality_configuration
 */
HWLOC_DECLSPEC int hwloc_topology_load(hwloc_topology_t topology);

/** \brief Terminate and free a topology context
 *
 * \param topology is the topology to be freed
 */
HWLOC_DECLSPEC void hwloc_topology_destroy (hwloc_topology_t topology);

/** \brief Run internal checks on a topology structure
 *
 * \param topology is the topology to be checked
 */
HWLOC_DECLSPEC void hwloc_topology_check(hwloc_topology_t topology);

/** @} */



/** \defgroup hwlocality_configuration Configure Topology Detection
 *
 * These functions can optionally be called between hwloc_topology_init() and
 * hwloc_topology_load() to configure how the detection should be performed,
 * e.g. to ignore some objects types, define a synthetic topology, etc.
 *
 * If none of them is called, the default is to detect all the objects of the
 * machine that the caller is allowed to access.
 *
 * This default behavior may also be modified through environment variables
 * if the application did not modify it already.
 * Setting HWLOC_XMLFILE in the environment enforces the discovery from a XML
 * file as if hwloc_topology_set_xml() had been called.
 * HWLOC_FSROOT switches to reading the topology from the specified Linux
 * filesystem root as if hwloc_topology_set_fsroot() had been called.
 * Finally, HWLOC_THISSYSTEM enforces the return value of
 * hwloc_topology_is_thissystem().
 *
 * @{
 */

/** \brief Ignore an object type.
 *
 * Ignore all objects from the given type.
 * The bottom-level type HWLOC_OBJ_PU may not be ignored.
 * The top-level object of the hierarchy will never be ignored, even if this function
 * succeeds.
 */
HWLOC_DECLSPEC int hwloc_topology_ignore_type(hwloc_topology_t topology, hwloc_obj_type_t type);

/** \brief Ignore an object type if it does not bring any structure.
 *
 * Ignore all objects from the given type as long as they do not bring any structure:
 * Each ignored object should have a single children or be the only child of its parent.
 * The bottom-level type HWLOC_OBJ_PU may not be ignored.
 */
HWLOC_DECLSPEC int hwloc_topology_ignore_type_keep_structure(hwloc_topology_t topology, hwloc_obj_type_t type);

/** \brief Ignore all objects that do not bring any structure.
 *
 * Ignore all objects that do not bring any structure:
 * Each ignored object should have a single children or be the only child of its parent.
 */
HWLOC_DECLSPEC int hwloc_topology_ignore_all_keep_structure(hwloc_topology_t topology);

/** \brief Flags to be set onto a topology context before load.
 *
 * Flags should be given to hwloc_topology_set_flags().
 */
enum hwloc_topology_flags_e {
  HWLOC_TOPOLOGY_FLAG_WHOLE_SYSTEM = (1<<0),
 /**< \brief Detect the whole system, ignore reservations and offline settings.
   * \hideinitializer
   *
   * Gather all resources, even if some were disabled by the administrator.
   * For instance, ignore Linux Cpusets and gather all processors and memory nodes,
   * and ignore the fact that some resources may be offline.
   */

  HWLOC_TOPOLOGY_FLAG_IS_THISSYSTEM = (1<<1)
 /**< \brief Assume that the selected backend provides the topology for the
   * system on which we are running.
   * \hideinitializer
   *
   * This forces hwloc_topology_is_thissystem to return 1, i.e. makes hwloc assume that
   * the selected backend provides the topology for the system on which we are running,
   * even if it is not the OS-specific backend but the XML backend for instance.
   * This means making the binding functions actually call the OS-specific
   * system calls and really do binding, while the XML backend would otherwise
   * provide empty hooks just returning success.
   *
   * Setting the environment variable HWLOC_THISSYSTEM may also result in the
   * same behavior.
   *
   * This can be used for efficiency reasons to first detect the topology once,
   * save it to an XML file, and quickly reload it later through the XML
   * backend, but still having binding functions actually do bind.
   */
};

/** \brief Set OR'ed flags to non-yet-loaded topology.
 *
 * Set a OR'ed set of hwloc_topology_flags_e onto a topology that was not yet loaded.
 */
HWLOC_DECLSPEC int hwloc_topology_set_flags (hwloc_topology_t topology, unsigned long flags);

/** \brief Change the file-system root path when building the topology from sysfs/procfs.
 *
 * On Linux system, use sysfs and procfs files as if they were mounted on the given
 * \p fsroot_path instead of the main file-system root. Setting the environment
 * variable HWLOC_FSROOT may also result in this behavior.
 * Not using the main file-system root causes hwloc_topology_is_thissystem()
 * to return 0.
 *
 * \note For conveniency, this backend provides empty binding hooks which just
 * return success.  To have hwloc still actually call OS-specific hooks, the
 * HWLOC_TOPOLOGY_FLAG_IS_THISSYSTEM has to be set to assert that the loaded
 * file is really the underlying system.
 */
HWLOC_DECLSPEC int hwloc_topology_set_fsroot(hwloc_topology_t __hwloc_restrict topology, const char * __hwloc_restrict fsroot_path);

/** \brief Change which pid the topology is viewed from
 *
 * On some systems, processes may have different views of the machine, for
 * instance the set of allowed CPUs. By default, hwloc exposes the view from
 * the current process. Calling hwloc_topology_set_pid() permits to make it
 * expose the topology of the machine from the point of view of another
 * process.
 *
 * \note hwloc_pid_t is pid_t on unix platforms, and HANDLE on native Windows
 * platforms
 * \note The ENOSYS error is returned on platforms that does not support this
 * feature.
 */
HWLOC_DECLSPEC int hwloc_topology_set_pid(hwloc_topology_t __hwloc_restrict topology, hwloc_pid_t pid);

/** \brief Enable synthetic topology.
 *
 * Gather topology information from the given \p description
 * which should be a comma separated string of numbers describing
 * the arity of each level.
 * Each number may be prefixed with a type and a colon to enforce the type
 * of a level.  If only some level types are enforced, hwloc will try to
 * choose the other types according to usual topologies, but it may fail
 * and you may have to specify more level types manually.
 *
 * \note For conveniency, this backend provides empty binding hooks which just
 * return success.
 */
HWLOC_DECLSPEC int hwloc_topology_set_synthetic(hwloc_topology_t __hwloc_restrict topology, const char * __hwloc_restrict description);

/** \brief Enable XML-file based topology.
 *
 * Gather topology information the XML file given at \p xmlpath.
 * Setting the environment variable HWLOC_XMLFILE may also result in this behavior.
 * This file may have been generated earlier with lstopo file.xml.
 *
 * \note For conveniency, this backend provides empty binding hooks which just
 * return success.  To have hwloc still actually call OS-specific hooks, the
 * HWLOC_TOPOLOGY_FLAG_IS_THISSYSTEM has to be set to assert that the loaded
 * file is really the underlying system.
 */
HWLOC_DECLSPEC int hwloc_topology_set_xml(hwloc_topology_t __hwloc_restrict topology, const char * __hwloc_restrict xmlpath);

/** \brief Flags describing actual discovery support for this topology. */
struct hwloc_topology_discovery_support {
  /** \brief Detecting the number of PU objects is supported. */
  unsigned char pu;
};

/** \brief Flags describing actual PU binding support for this topology. */
struct hwloc_topology_cpubind_support {
  /** Binding the whole current process is supported.  */
  unsigned char set_thisproc_cpubind;
  /** Getting the binding of the whole current process is supported.  */
  unsigned char get_thisproc_cpubind;
  /** Binding a whole given process is supported.  */
  unsigned char set_proc_cpubind;
  /** Getting the binding of a whole given process is supported.  */
  unsigned char get_proc_cpubind;
  /** Binding the current thread only is supported.  */
  unsigned char set_thisthread_cpubind;
  /** Getting the binding of the current thread only is supported.  */
  unsigned char get_thisthread_cpubind;
  /** Binding a given thread only is supported.  */
  unsigned char set_thread_cpubind;
  /** Getting the binding of a given thread only is supported.  */
  unsigned char get_thread_cpubind;
};

/** \brief Flags describing actual memory binding support for this topology. */
struct hwloc_topology_membind_support {
  /** Binding the whole current process is supported.  */
  unsigned char set_membind;
  /** Getting the binding of the whole current process is supported.  */
  unsigned char get_membind;
  /** Binding a whole given process is supported.  */
  unsigned char set_proc_membind;
  /** Getting the binding of a whole given process is supported.  */
  unsigned char get_proc_membind;
  /** Binding a given memory area is supported. */
  unsigned char set_area_membind;
  /** Getting the binding of a given memory area is supported.  */
  unsigned char get_area_membind;
  /** Allocating a bound memory area is supported. */
  unsigned char alloc_membind;
};

/** \brief Set of flags describing actual support for this topology.
 *
 * This is retrieved with hwloc_topology_get_support() and will be valid until
 * the topology object is destroyed.  Note: the values are correct only after
 * discovery.
 */
struct hwloc_topology_support {
  struct hwloc_topology_discovery_support *discovery;
  struct hwloc_topology_cpubind_support *cpubind;
  struct hwloc_topology_membind_support *membind;
};

/** \brief Retrieve the topology support. */
HWLOC_DECLSPEC const struct hwloc_topology_support *hwloc_topology_get_support(hwloc_topology_t __hwloc_restrict topology);

/** @} */



/** \defgroup hwlocality_tinker Tinker with topologies.
 * @{
 */

/** \brief Export the topology into an XML file.
 *
 * This file may be loaded later through hwloc_topology_set_xml().
 */
HWLOC_DECLSPEC void hwloc_topology_export_xml(hwloc_topology_t topology, const char *xmlpath);

/** \brief Add a MISC object to the topology
 *
 * A new MISC object will be created and inserted into the topology at the
 * position given by bitmap \p cpuset.
 *
 * cpuset and name will be copied.
 *
 * \return the newly-created object
 */
HWLOC_DECLSPEC hwloc_obj_t hwloc_topology_insert_misc_object_by_cpuset(hwloc_topology_t topology, hwloc_const_bitmap_t cpuset, const char *name);

/** \brief Add a MISC object to the topology
 *
 * A new MISC object will be created and inserted into the topology at the
 * position given by parent.
 *
 * name will be copied.
 *
 * \return the newly-created object
 */
HWLOC_DECLSPEC hwloc_obj_t hwloc_topology_insert_misc_object_by_parent(hwloc_topology_t topology, hwloc_obj_t parent, const char *name);

/** @} */



/** \defgroup hwlocality_information Get some Topology Information
 * @{
 */

/** \brief Get the depth of the hierachical tree of objects.
 *
 * This is the depth of HWLOC_OBJ_PU objects plus one.
 */
HWLOC_DECLSPEC unsigned hwloc_topology_get_depth(hwloc_topology_t __hwloc_restrict topology) __hwloc_attribute_pure;

/** \brief Returns the depth of objects of type \p type.
 *
 * If no object of this type is present on the underlying architecture, or if
 * the OS doesn't provide this kind of information, the function returns
 * HWLOC_TYPE_DEPTH_UNKNOWN.
 *
 * If type is absent but a similar type is acceptable, see also
 * hwloc_get_type_or_below_depth() and hwloc_get_type_or_above_depth().
 */
HWLOC_DECLSPEC int hwloc_get_type_depth (hwloc_topology_t topology, hwloc_obj_type_t type);

enum hwloc_get_type_depth_e {
    HWLOC_TYPE_DEPTH_UNKNOWN = -1, /**< \brief No object of given type exists in the topology. \hideinitializer */
    HWLOC_TYPE_DEPTH_MULTIPLE = -2 /**< \brief Objects of given type exist at different depth in the topology. \hideinitializer */
};

/** \brief Returns the type of objects at depth \p depth.
 *
 * \return -1 if depth \p depth does not exist.
 */
HWLOC_DECLSPEC hwloc_obj_type_t hwloc_get_depth_type (hwloc_topology_t topology, unsigned depth) __hwloc_attribute_pure;

/** \brief Returns the width of level at depth \p depth */
HWLOC_DECLSPEC unsigned hwloc_get_nbobjs_by_depth (hwloc_topology_t topology, unsigned depth) __hwloc_attribute_pure;

/** \brief Returns the width of level type \p type
 *
 * If no object for that type exists, 0 is returned.
 * If there are several levels with objects of that type, -1 is returned.
 */
static __hwloc_inline int __hwloc_attribute_pure
hwloc_get_nbobjs_by_type (hwloc_topology_t topology, hwloc_obj_type_t type)
{
	int depth = hwloc_get_type_depth(topology, type);
	if (depth == HWLOC_TYPE_DEPTH_UNKNOWN)
		return 0;
	if (depth == HWLOC_TYPE_DEPTH_MULTIPLE)
		return -1; /* FIXME: agregate nbobjs from different levels? */
	return hwloc_get_nbobjs_by_depth(topology, depth);
}

/** \brief Does the topology context come from this system?
 *
 * \return 1 if this topology context was built using the system
 * running this program.
 * \return 0 instead (for instance if using another file-system root,
 * a XML topology file, or a synthetic topology).
 */
HWLOC_DECLSPEC int hwloc_topology_is_thissystem(hwloc_topology_t  __hwloc_restrict topology) __hwloc_attribute_pure;

/** @} */



/** \defgroup hwlocality_traversal Retrieve Objects
 * @{
 */

/** \brief Returns the topology object at index \p index from depth \p depth */
HWLOC_DECLSPEC hwloc_obj_t hwloc_get_obj_by_depth (hwloc_topology_t topology, unsigned depth, unsigned idx) __hwloc_attribute_pure;

/** \brief Returns the topology object at index \p index with type \p type
 *
 * If no object for that type exists, \c NULL is returned.
 * If there are several levels with objects of that type, \c NULL is returned
 * and ther caller may fallback to hwloc_get_obj_by_depth().
 */
static __hwloc_inline hwloc_obj_t __hwloc_attribute_pure
hwloc_get_obj_by_type (hwloc_topology_t topology, hwloc_obj_type_t type, unsigned idx)
{
  int depth = hwloc_get_type_depth(topology, type);
  if (depth == HWLOC_TYPE_DEPTH_UNKNOWN)
    return NULL;
  if (depth == HWLOC_TYPE_DEPTH_MULTIPLE)
    return NULL;
  return hwloc_get_obj_by_depth(topology, depth, idx);
}

/** @} */



/** \defgroup hwlocality_conversion Object/String Conversion
 * @{
 */

/** \brief Return a stringified topology object type */
HWLOC_DECLSPEC const char * hwloc_obj_type_string (hwloc_obj_type_t type) __hwloc_attribute_const;

/** \brief Return an object type from the string
 *
 * \return -1 if unrecognized.
 */
HWLOC_DECLSPEC hwloc_obj_type_t hwloc_obj_type_of_string (const char * string) __hwloc_attribute_pure;

/** \brief Stringify the type of a given topology object into a human-readable form.
 *
 * It differs from hwloc_obj_type_string() because it prints type attributes such
 * as cache depth.
 *
 * \return how many characters were actually written (not including the ending
 * \\0), or -1 on error.
 */
HWLOC_DECLSPEC int hwloc_obj_type_snprintf(char * __hwloc_restrict string, size_t size, hwloc_obj_t obj,
				   int verbose);

/** \brief Stringify the attributes of a given topology object into a human-readable form.
 *
 * Attribute values are separated by \p separator.
 *
 * Only the major attributes are printed in non-verbose mode.
 *
 * \return how many characters were actually written (not including the ending
 * \\0), or -1 on error.
 */
HWLOC_DECLSPEC int hwloc_obj_attr_snprintf(char * __hwloc_restrict string, size_t size, hwloc_obj_t obj, const char * __hwloc_restrict separator,
				   int verbose);

/** \brief Stringify a given topology object into a human-readable form.
 *
 * \note This function is deprecated in favor of hwloc_obj_type_snprintf()
 * and hwloc_obj_attr_snprintf() since it is not very flexible and
 * only prints physical/OS indexes.
 *
 * Fill string \p string up to \p size characters with the description
 * of topology object \p obj in topology \p topology.
 *
 * If \p verbose is set, a longer description is used. Otherwise a
 * short description is used.
 *
 * \p indexprefix is used to prefix the \p os_index attribute number of
 * the object in the description. If \c NULL, the \c # character is used.
 *
 * \return how many characters were actually written (not including the ending
 * \\0), or -1 on error.
 */
HWLOC_DECLSPEC int hwloc_obj_snprintf(char * __hwloc_restrict string, size_t size,
			     hwloc_topology_t topology, hwloc_obj_t obj,
			     const char * __hwloc_restrict indexprefix, int verbose);

/** \brief Stringify the cpuset containing a set of objects.
 *
 * \return how many characters were actually written (not including the ending \\0). */
HWLOC_DECLSPEC int hwloc_obj_cpuset_snprintf(char * __hwloc_restrict str, size_t size, size_t nobj, const hwloc_obj_t * __hwloc_restrict objs);

/** \brief Search the given key name in object infos and return the corresponding value.
 *
 * \return \c NULL if no such key exists.
 */
static __hwloc_inline char * __hwloc_attribute_pure
hwloc_obj_get_info_by_name(hwloc_obj_t obj, const char *name)
{
  unsigned i;
  for(i=0; i<obj->infos_count; i++)
    if (!strcmp(obj->infos[i].name, name))
      return obj->infos[i].value;
  return NULL;
}

/** @} */



/** \defgroup hwlocality_cpubinding CPU binding
 *
 * It is often useful to call hwloc_bitmap_singlify() first so that a single CPU
 * remains in the set. This way, the process will not even migrate between
 * different CPUs. Some OSes also only support that kind of binding.
 *
 * \note Some OSes do not provide all ways to bind processes, threads, etc and
 * the corresponding binding functions may fail. ENOSYS is returned when it is
 * not possible to bind the requested kind of object processes/threads). EXDEV
 * is returned when the requested cpuset can not be enforced (e.g. some systems
 * only allow one CPU, and some other systems only allow one NUMA node)
 *
 * The most portable version that should be preferred over the others, whenever
 * possible, is
 *
 * \code
 * hwloc_set_cpubind(topology, set, 0),
 * \endcode
 *
 * as it just binds the current program, assuming it is monothread, or
 *
 * \code
 * hwloc_set_cpubind(topology, set, HWLOC_CPUBIND_THREAD),
 * \endcode
 *
 * which binds the current thread of the current program (which may be
 * multithreaded).
 *
 * \note To unbind, just call the binding function with either a full cpuset or
 * a cpuset equal to the system cpuset.
 * @{
 */

/** \brief Process/Thread binding policy.
 *
 * These flags can be used to refine the binding policy.
 *
 * The default (0) is to bind the current process, assumed to be mono-thread,
 * in a non-strict way.  This is the most portable way to bind as all OSes
 * usually provide it.
 */
typedef enum {
  HWLOC_CPUBIND_PROCESS = (1<<0), /**< \brief Bind all threads of the current multithreaded process.
                                   * This may not be supported by some OSes.
                                   * \hideinitializer */
  HWLOC_CPUBIND_THREAD = (1<<1),  /**< \brief Bind current thread of current process.
                                   * \hideinitializer */
  HWLOC_CPUBIND_STRICT = (1<<2)   /**< \brief Request for strict binding from the OS.
                                   * \hideinitializer
                                   *
                                   * By default, when the designated CPUs are
                                   * all busy while other CPUs are idle, OSes
                                   * may execute the thread/process on those
                                   * other CPUs instead of the designated CPUs,
                                   * to let them progress anyway.  Strict
                                   * binding means that the thread/process will
                                   * _never_ execute on other cpus than the
                                   * designated CPUs, even when those are busy
                                   * with other tasks and other CPUs are idle.
                                   *
                                   * \note Depending on OSes and
                                   * implementations, strict binding may not be
                                   * possible (implementation reason) or not
                                   * allowed (administrative reasons), and the
                                   * function will fail in that case.
				   *
				   * When retrieving the binding of a process,
				   * this flag checks whether all its threads
				   * actually have the same binding.
				   * If the flag is not given, the binding of
				   * each thread will be accumulated.
				   *
				   * \note This flag is meaningless when retrieving
				   * the binding of a thread.
                                   */
} hwloc_cpubind_policy_t;

/** \brief Bind current process or thread on cpus given in bitmap \p set
 *
 * \return ENOSYS if the action is not supported
 * \return EXDEV if the binding cannot be enforced
 */
HWLOC_DECLSPEC int hwloc_set_cpubind(hwloc_topology_t topology, hwloc_const_bitmap_t set,
			    int policy);

/** \brief Get current process or thread binding
 */
HWLOC_DECLSPEC int hwloc_get_cpubind(hwloc_topology_t topology, hwloc_bitmap_t set, int policy);

/** \brief Bind a process \p pid on cpus given in bitmap \p set
 *
 * \note hwloc_pid_t is pid_t on unix platforms, and HANDLE on native Windows
 * platforms
 *
 * \note HWLOC_CPUBIND_THREAD can not be used in \p policy.
 */
HWLOC_DECLSPEC int hwloc_set_proc_cpubind(hwloc_topology_t topology, hwloc_pid_t pid, hwloc_const_bitmap_t set, int policy);

/** \brief Get the current binding of process \p pid
 *
 * \note hwloc_pid_t is pid_t on unix platforms, and HANDLE on native Windows
 * platforms
 *
 * \note HWLOC_CPUBIND_THREAD can not be used in \p policy.
 */
HWLOC_DECLSPEC int hwloc_get_proc_cpubind(hwloc_topology_t topology, hwloc_pid_t pid, hwloc_bitmap_t set, int policy);

#ifdef hwloc_thread_t
/** \brief Bind a thread \p tid on cpus given in bitmap \p set
 *
 * \note hwloc_thread_t is pthread_t on unix platforms, and HANDLE on native
 * Windows platforms
 *
 * \note HWLOC_CPUBIND_PROCESS can not be used in \p policy.
 */
HWLOC_DECLSPEC int hwloc_set_thread_cpubind(hwloc_topology_t topology, hwloc_thread_t tid, hwloc_const_bitmap_t set, int policy);
#endif

#ifdef hwloc_thread_t
/** \brief Get the current binding of thread \p tid
 *
 * \note hwloc_thread_t is pthread_t on unix platforms, and HANDLE on native
 * Windows platforms
 *
 * \note HWLOC_CPUBIND_PROCESS can not be used in \p policy.
 */
HWLOC_DECLSPEC int hwloc_get_thread_cpubind(hwloc_topology_t topology, hwloc_thread_t tid, hwloc_bitmap_t set, int policy);
#endif

/** @} */


/** \defgroup hwlocality_membinding Memory binding
 *
 * \note Not all OSes support all ways to bind existing allocated memory
 * (migration), future memory allocation, explicit memory allocation, etc. and
 * the corresponding binding functions may fail. ENOSYS is returned when it is
 * not possible to bind the requested kind of object processes/threads). EXDEV
 * is returned when the requested cpuset can not be enforced (e.g. some systems
 * only allow one NUMA node)
 *
 * The most portable version that should be preferred over the others, whenever
 * possible, is
 *
 * \code
 * hwloc_alloc_membind(topology, size, set, HWLOC_MEMBIND_BIND),
 * \endcode
 *
 * which will allocate new data bound to the given set (at worse, hwloc will
 * allocate memory itself and bind it).
 * @{
 */

/** \brief Memory binding policy.
 *
 * These flags can be used to refine the binding policy.
 *
 * Note that not all systems support all kinds of binding.
 */
typedef enum {
  HWLOC_MEMBIND_DEFAULT = (1<<0),	/**< \brief Reset the memory allocation policy to the system default.
					 * \hideinitializer */
  HWLOC_MEMBIND_FIRSTTOUCH = (1<<1),	/**< \brief Allocate memory on the given nodes, but preferably on the
					  node where the first accessor is running.
					 * \hideinitializer */
  HWLOC_MEMBIND_BIND = (1<<2),		/**< \brief Allocate memory on the given nodes.
					 * \hideinitializer */
  HWLOC_MEMBIND_INTERLEAVE = (1<<3),	/**< \brief Allocate memory on the given nodes in a round-robin manner.
					 * \hideinitializer */
  HWLOC_MEMBIND_MIGRATE = (1<<4),	/**< Migrate existing allocated memory. If memory can not be migrated and the
					 * STRICT flag is passed, an error will be returned.
					 * \hideinitializer  */
  HWLOC_MEMBIND_STRICT = (1<<5)		/**< Request strict binding from the OS.
					 * \hideinitializer  */
  /* TODO: replicate? but only OSF supports it. */
} hwloc_membind_policy_t;

/** \brief Bind current process memory on memory nodes near the given nodeset \p set
 *
 * \return ENOSYS if the action is not supported
 * \return EXDEV if the binding cannot be enforced
 */
HWLOC_DECLSPEC int hwloc_set_membind(hwloc_topology_t topology, hwloc_const_nodeset_t set, int policy);

/** \brief Bind current process memory on memory nodes near the given cpuset \p set
 *
 * \return ENOSYS if the action is not supported
 * \return EXDEV if the binding cannot be enforced
 */
HWLOC_DECLSPEC int hwloc_set_membind_cpuset(hwloc_topology_t topology, hwloc_const_cpuset_t set, int policy);

/** \brief Get current process memory binding in nodeset \p set
 */
HWLOC_DECLSPEC int hwloc_get_membind(hwloc_topology_t topology, hwloc_nodeset_t set, int * policy);

/** \brief Get current process memory binding in cpuset \p set
 */
HWLOC_DECLSPEC int hwloc_get_membind_cpuset(hwloc_topology_t topology, hwloc_cpuset_t set, int * policy);

/** \brief Bind given process memory on memory nodes near the given nodeset \p set
 *
 * \return ENOSYS if the action is not supported
 * \return EXDEV if the binding cannot be enforced
 */
HWLOC_DECLSPEC int hwloc_set_proc_membind(hwloc_topology_t topology, hwloc_pid_t pid, hwloc_const_nodeset_t set, int policy);

/** \brief Bind given process memory on memory nodes near the given cpuset \p set
 *
 * \return ENOSYS if the action is not supported
 * \return EXDEV if the binding cannot be enforced
 */
HWLOC_DECLSPEC int hwloc_set_proc_membind_cpuset(hwloc_topology_t topology, hwloc_pid_t pid, hwloc_const_cpuset_t set, int policy);

/** \brief Get current process memory binding in nodeset \p set
 */
HWLOC_DECLSPEC int hwloc_get_proc_membind(hwloc_topology_t topology, hwloc_pid_t pid, hwloc_nodeset_t set, int * policy);

/** \brief Get current process memory binding in cpuset \p set
 */
HWLOC_DECLSPEC int hwloc_get_proc_membind_cpuset(hwloc_topology_t topology, hwloc_pid_t pid, hwloc_cpuset_t set, int * policy);

/** \brief Bind some memory range on memory nodes near the given nodeset \p set
 *
 * \return ENOSYS if the action is not supported
 * \return EXDEV if the binding cannot be enforced
 */
HWLOC_DECLSPEC int hwloc_set_area_membind(hwloc_topology_t topology, const void *addr, size_t len, hwloc_const_nodeset_t set, int policy);

/** \brief Bind some memory range on memory nodes near the given cpuset \p set
 *
 * \return ENOSYS if the action is not supported
 * \return EXDEV if the binding cannot be enforced
 */
HWLOC_DECLSPEC int hwloc_set_area_membind_cpuset(hwloc_topology_t topology, const void *addr, size_t len, hwloc_const_cpuset_t set, int policy);

/** \brief Get some memory range memory binding in nodeset \p set
 */
HWLOC_DECLSPEC int hwloc_get_area_membind(hwloc_topology_t topology, const void *addr, size_t len, hwloc_nodeset_t set, int * policy);

/** \brief Get some memory range memory binding in cpuset \p set
 */
HWLOC_DECLSPEC int hwloc_get_area_membind_cpuset(hwloc_topology_t topology, const void *addr, size_t len, hwloc_cpuset_t set, int * policy);

/** \brief Allocate some memory on memory nodes near the given nodeset \p set
 *
 * \return ENOSYS if the action is not supported
 * \return EXDEV if the binding cannot be enforced
 */
HWLOC_DECLSPEC void *hwloc_alloc_membind(hwloc_topology_t topology, size_t len, hwloc_const_nodeset_t set, int policy) __hwloc_attribute_malloc;

/** \brief Allocate some memory on memory nodes near the given cpuset \p set
 *
 * \return ENOSYS if the action is not supported
 * \return EXDEV if the binding cannot be enforced
 */
HWLOC_DECLSPEC void *hwloc_alloc_membind_cpuset(hwloc_topology_t topology, size_t len, hwloc_const_cpuset_t set, int policy) __hwloc_attribute_malloc;

/** \brief Free some memory allocated by hwloc_alloc_membind
 */
HWLOC_DECLSPEC int hwloc_free_membind(hwloc_topology_t topology, void *addr, size_t len);

/** @} */


#ifdef __cplusplus
} /* extern "C" */
#endif


/* high-level helpers */
#include <hwloc/helper.h>


#endif /* HWLOC_H */<|MERGE_RESOLUTION|>--- conflicted
+++ resolved
@@ -263,11 +263,7 @@
                                           * \note Its value must not be changed, hwloc_bitmap_dup must be used instead.
                                           */
 
-<<<<<<< HEAD
   hwloc_nodeset_t nodeset;              /**< \brief NUMA nodes covered by this object or containing this object
-=======
-  hwloc_bitmap_t nodeset;               /**< \brief NUMA nodes covered by this object or containing this object
->>>>>>> 323ba112
                                           *
                                           * This is the set of NUMA nodes for which there are NODE objects in the
                                           * topology under or above this object, i.e. which are known to be physically
@@ -279,11 +275,7 @@
                                           *
                                           * \note Its value must not be changed, hwloc_bitmap_dup must be used instead.
                                           */
-<<<<<<< HEAD
   hwloc_nodeset_t complete_nodeset;     /**< \brief The complete NUMA node set of this object,
-=======
-  hwloc_bitmap_t complete_nodeset;      /**< \brief The complete NUMA node set of this object,
->>>>>>> 323ba112
                                           *
                                           * This includes not only the same as the nodeset field, but also the NUMA
                                           * nodes for which topology information is unknown or incomplete, and the nodes
@@ -294,11 +286,7 @@
                                           *
                                           * \note Its value must not be changed, hwloc_bitmap_dup must be used instead.
                                           */
-<<<<<<< HEAD
   hwloc_nodeset_t allowed_nodeset;      /**< \brief The set of allowed NUMA memory nodes
-=======
-  hwloc_bitmap_t allowed_nodeset;       /**< \brief The set of allowed NUMA memory nodes
->>>>>>> 323ba112
                                           *
                                           * This includes the NUMA memory nodes contained in this object which are
                                           * allowed for memory allocation, i.e. passing them to NUMA node-directed
@@ -975,85 +963,85 @@
   /* TODO: replicate? but only OSF supports it. */
 } hwloc_membind_policy_t;
 
-/** \brief Bind current process memory on memory nodes near the given nodeset \p set
+/** \brief Bind current process memory on memory nodes near the given nodeset \p nodeset
  *
  * \return ENOSYS if the action is not supported
  * \return EXDEV if the binding cannot be enforced
  */
-HWLOC_DECLSPEC int hwloc_set_membind(hwloc_topology_t topology, hwloc_const_nodeset_t set, int policy);
-
-/** \brief Bind current process memory on memory nodes near the given cpuset \p set
+HWLOC_DECLSPEC int hwloc_set_membind(hwloc_topology_t topology, hwloc_const_nodeset_t nodeset, int policy);
+
+/** \brief Bind current process memory on memory nodes near the given cpuset \p cpuset
  *
  * \return ENOSYS if the action is not supported
  * \return EXDEV if the binding cannot be enforced
  */
-HWLOC_DECLSPEC int hwloc_set_membind_cpuset(hwloc_topology_t topology, hwloc_const_cpuset_t set, int policy);
-
-/** \brief Get current process memory binding in nodeset \p set
- */
-HWLOC_DECLSPEC int hwloc_get_membind(hwloc_topology_t topology, hwloc_nodeset_t set, int * policy);
-
-/** \brief Get current process memory binding in cpuset \p set
- */
-HWLOC_DECLSPEC int hwloc_get_membind_cpuset(hwloc_topology_t topology, hwloc_cpuset_t set, int * policy);
-
-/** \brief Bind given process memory on memory nodes near the given nodeset \p set
+HWLOC_DECLSPEC int hwloc_set_membind_cpuset(hwloc_topology_t topology, hwloc_const_bitmap_t cpuset, int policy);
+
+/** \brief Get current process memory binding in nodeset \p nodeset
+ */
+HWLOC_DECLSPEC int hwloc_get_membind(hwloc_topology_t topology, hwloc_nodeset_t nodeset, int * policy);
+
+/** \brief Get current process memory binding in cpuset \p cpuset
+ */
+HWLOC_DECLSPEC int hwloc_get_membind_cpuset(hwloc_topology_t topology, hwloc_bitmap_t cpuset, int * policy);
+
+/** \brief Bind given process memory on memory nodes near the given nodeset \p nodeset
  *
  * \return ENOSYS if the action is not supported
  * \return EXDEV if the binding cannot be enforced
  */
-HWLOC_DECLSPEC int hwloc_set_proc_membind(hwloc_topology_t topology, hwloc_pid_t pid, hwloc_const_nodeset_t set, int policy);
-
-/** \brief Bind given process memory on memory nodes near the given cpuset \p set
+HWLOC_DECLSPEC int hwloc_set_proc_membind(hwloc_topology_t topology, hwloc_pid_t pid, hwloc_const_nodeset_t nodeset, int policy);
+
+/** \brief Bind given process memory on memory nodes near the given cpuset \p cpuset
  *
  * \return ENOSYS if the action is not supported
  * \return EXDEV if the binding cannot be enforced
  */
-HWLOC_DECLSPEC int hwloc_set_proc_membind_cpuset(hwloc_topology_t topology, hwloc_pid_t pid, hwloc_const_cpuset_t set, int policy);
-
-/** \brief Get current process memory binding in nodeset \p set
- */
-HWLOC_DECLSPEC int hwloc_get_proc_membind(hwloc_topology_t topology, hwloc_pid_t pid, hwloc_nodeset_t set, int * policy);
-
-/** \brief Get current process memory binding in cpuset \p set
- */
-HWLOC_DECLSPEC int hwloc_get_proc_membind_cpuset(hwloc_topology_t topology, hwloc_pid_t pid, hwloc_cpuset_t set, int * policy);
-
-/** \brief Bind some memory range on memory nodes near the given nodeset \p set
+HWLOC_DECLSPEC int hwloc_set_proc_membind_cpuset(hwloc_topology_t topology, hwloc_pid_t pid, hwloc_const_bitmap_t cpuset, int policy);
+
+/** \brief Get current process memory binding in nodeset \p nodeset
+ */
+HWLOC_DECLSPEC int hwloc_get_proc_membind(hwloc_topology_t topology, hwloc_pid_t pid, hwloc_nodeset_t nodeset, int * policy);
+
+/** \brief Get current process memory binding in cpuset \p cpuset
+ */
+HWLOC_DECLSPEC int hwloc_get_proc_membind_cpuset(hwloc_topology_t topology, hwloc_pid_t pid, hwloc_bitmap_t cpuset, int * policy);
+
+/** \brief Bind some memory range on memory nodes near the given nodeset \p nodeset
  *
  * \return ENOSYS if the action is not supported
  * \return EXDEV if the binding cannot be enforced
  */
-HWLOC_DECLSPEC int hwloc_set_area_membind(hwloc_topology_t topology, const void *addr, size_t len, hwloc_const_nodeset_t set, int policy);
-
-/** \brief Bind some memory range on memory nodes near the given cpuset \p set
+HWLOC_DECLSPEC int hwloc_set_area_membind(hwloc_topology_t topology, const void *addr, size_t len, hwloc_const_nodeset_t nodeset, int policy);
+
+/** \brief Bind some memory range on memory nodes near the given cpuset \p cpuset
  *
  * \return ENOSYS if the action is not supported
  * \return EXDEV if the binding cannot be enforced
  */
-HWLOC_DECLSPEC int hwloc_set_area_membind_cpuset(hwloc_topology_t topology, const void *addr, size_t len, hwloc_const_cpuset_t set, int policy);
-
-/** \brief Get some memory range memory binding in nodeset \p set
- */
-HWLOC_DECLSPEC int hwloc_get_area_membind(hwloc_topology_t topology, const void *addr, size_t len, hwloc_nodeset_t set, int * policy);
-
-/** \brief Get some memory range memory binding in cpuset \p set
- */
-HWLOC_DECLSPEC int hwloc_get_area_membind_cpuset(hwloc_topology_t topology, const void *addr, size_t len, hwloc_cpuset_t set, int * policy);
-
-/** \brief Allocate some memory on memory nodes near the given nodeset \p set
+HWLOC_DECLSPEC int hwloc_set_area_membind_cpuset(hwloc_topology_t topology, const void *addr, size_t len, hwloc_const_bitmap_t cpuset, int policy);
+
+/** \brief Get some memory range memory binding in nodeset \p nodeset
+ */
+HWLOC_DECLSPEC int hwloc_get_area_membind(hwloc_topology_t topology, const void *addr, size_t len, hwloc_nodeset_t nodeset, int * policy);
+
+/** \brief Get some memory range memory binding in cpuset \p cpuset
+ */
+HWLOC_DECLSPEC int hwloc_get_area_membind_cpuset(hwloc_topology_t topology, const void *addr, size_t len, hwloc_bitmap_t cpuset, int * policy);
+
+/** \brief Allocate some memory on memory nodes near the given nodeset \p nodeset
  *
  * \return ENOSYS if the action is not supported
  * \return EXDEV if the binding cannot be enforced
  */
-HWLOC_DECLSPEC void *hwloc_alloc_membind(hwloc_topology_t topology, size_t len, hwloc_const_nodeset_t set, int policy) __hwloc_attribute_malloc;
-
-/** \brief Allocate some memory on memory nodes near the given cpuset \p set
+HWLOC_DECLSPEC void *hwloc_alloc_membind(hwloc_topology_t topology, size_t len, hwloc_const_nodeset_t nodeset, int policy) __hwloc_attribute_malloc;
+
+/** \brief Allocate some memory on memory nodes near the given cpuset \p cpuset
  *
  * \return ENOSYS if the action is not supported
  * \return EXDEV if the binding cannot be enforced
  */
-HWLOC_DECLSPEC void *hwloc_alloc_membind_cpuset(hwloc_topology_t topology, size_t len, hwloc_const_cpuset_t set, int policy) __hwloc_attribute_malloc;
+HWLOC_DECLSPEC void *hwloc_alloc_membind_cpuset(hwloc_topology_t topology, size_t len, hwloc_const_bitmap_t cpuset, int policy) __hwloc_attribute_malloc;
 
 /** \brief Free some memory allocated by hwloc_alloc_membind
  */
