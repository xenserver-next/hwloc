/*
 * Copyright © 2009      CNRS
 * Copyright © 2009-2012 Inria.  All rights reserved.
 * Copyright © 2009-2012 Université Bordeaux 1
 * Copyright © 2009-2011 Cisco Systems, Inc.  All rights reserved.
 *
 * See COPYING in top-level directory.
 */

/* Internal types and helpers. */

#ifndef HWLOC_PRIVATE_H
#define HWLOC_PRIVATE_H

#include <private/autogen/config.h>
#include <hwloc.h>
#include <hwloc/bitmap.h>
#include <private/components.h>
#include <private/debug.h>
#include <sys/types.h>
#ifdef HAVE_UNISTD_H
#include <unistd.h>
#endif
#ifdef HAVE_STDINT_H
#include <stdint.h>
#endif
#ifdef HAVE_SYS_UTSNAME_H
#include <sys/utsname.h>
#endif
#include <string.h>

#ifdef HWLOC_HAVE_ATTRIBUTE_FORMAT
# if HWLOC_HAVE_ATTRIBUTE_FORMAT
#  define __hwloc_attribute_format(type, str, arg)  __attribute__((__format__(type, str, arg)))
# else
#  define __hwloc_attribute_format(type, str, arg)
# endif
#else
# define __hwloc_attribute_format(type, str, arg)
#endif

enum hwloc_ignore_type_e {
  HWLOC_IGNORE_TYPE_NEVER = 0,
  HWLOC_IGNORE_TYPE_KEEP_STRUCTURE,
  HWLOC_IGNORE_TYPE_ALWAYS
};

#define HWLOC_DEPTH_MAX 128

struct hwloc_topology {
  unsigned nb_levels;					/* Number of horizontal levels */
  unsigned next_group_depth;				/* Depth of the next Group object that we may create */
  unsigned level_nbobjects[HWLOC_DEPTH_MAX]; 		/* Number of objects on each horizontal level */
  struct hwloc_obj **levels[HWLOC_DEPTH_MAX];		/* Direct access to levels, levels[l = 0 .. nblevels-1][0..level_nbobjects[l]] */
  unsigned long flags;
  int type_depth[HWLOC_OBJ_TYPE_MAX];
  enum hwloc_ignore_type_e ignored_types[HWLOC_OBJ_TYPE_MAX];
  int is_thissystem;
  int is_loaded;
  hwloc_pid_t pid;                                      /* Process ID the topology is view from, 0 for self */

  unsigned bridge_nbobjects;
  struct hwloc_obj **bridge_level;
  struct hwloc_obj *first_bridge, *last_bridge;
  unsigned pcidev_nbobjects;
  struct hwloc_obj **pcidev_level;
  struct hwloc_obj *first_pcidev, *last_pcidev;
  unsigned osdev_nbobjects;
  struct hwloc_obj **osdev_level;
  struct hwloc_obj *first_osdev, *last_osdev;

  struct hwloc_binding_hooks {
    int (*set_thisproc_cpubind)(hwloc_topology_t topology, hwloc_const_cpuset_t set, int flags);
    int (*get_thisproc_cpubind)(hwloc_topology_t topology, hwloc_cpuset_t set, int flags);
    int (*set_thisthread_cpubind)(hwloc_topology_t topology, hwloc_const_cpuset_t set, int flags);
    int (*get_thisthread_cpubind)(hwloc_topology_t topology, hwloc_cpuset_t set, int flags);
    int (*set_proc_cpubind)(hwloc_topology_t topology, hwloc_pid_t pid, hwloc_const_cpuset_t set, int flags);
    int (*get_proc_cpubind)(hwloc_topology_t topology, hwloc_pid_t pid, hwloc_cpuset_t set, int flags);
#ifdef hwloc_thread_t
    int (*set_thread_cpubind)(hwloc_topology_t topology, hwloc_thread_t tid, hwloc_const_cpuset_t set, int flags);
    int (*get_thread_cpubind)(hwloc_topology_t topology, hwloc_thread_t tid, hwloc_cpuset_t set, int flags);
#endif

    int (*get_thisproc_last_cpu_location)(hwloc_topology_t topology, hwloc_cpuset_t set, int flags);
    int (*get_thisthread_last_cpu_location)(hwloc_topology_t topology, hwloc_cpuset_t set, int flags);
    int (*get_proc_last_cpu_location)(hwloc_topology_t topology, hwloc_pid_t pid, hwloc_cpuset_t set, int flags);

    int (*set_thisproc_membind)(hwloc_topology_t topology, hwloc_const_nodeset_t nodeset, hwloc_membind_policy_t policy, int flags);
    int (*get_thisproc_membind)(hwloc_topology_t topology, hwloc_nodeset_t nodeset, hwloc_membind_policy_t * policy, int flags);
    int (*set_thisthread_membind)(hwloc_topology_t topology, hwloc_const_nodeset_t nodeset, hwloc_membind_policy_t policy, int flags);
    int (*get_thisthread_membind)(hwloc_topology_t topology, hwloc_nodeset_t nodeset, hwloc_membind_policy_t * policy, int flags);
    int (*set_proc_membind)(hwloc_topology_t topology, hwloc_pid_t pid, hwloc_const_nodeset_t nodeset, hwloc_membind_policy_t policy, int flags);
    int (*get_proc_membind)(hwloc_topology_t topology, hwloc_pid_t pid, hwloc_nodeset_t nodeset, hwloc_membind_policy_t * policy, int flags);
    int (*set_area_membind)(hwloc_topology_t topology, const void *addr, size_t len, hwloc_const_nodeset_t nodeset, hwloc_membind_policy_t policy, int flags);
    int (*get_area_membind)(hwloc_topology_t topology, const void *addr, size_t len, hwloc_nodeset_t nodeset, hwloc_membind_policy_t * policy, int flags);
    /* This has to return the same kind of pointer as alloc_membind, so that free_membind can be used on it */
    void *(*alloc)(hwloc_topology_t topology, size_t len);
    /* alloc_membind has to always succeed if !(flags & HWLOC_MEMBIND_STRICT).
     * see hwloc_alloc_or_fail which is convenient for that.  */
    void *(*alloc_membind)(hwloc_topology_t topology, size_t len, hwloc_const_nodeset_t nodeset, hwloc_membind_policy_t policy, int flags);
    int (*free_membind)(hwloc_topology_t topology, void *addr, size_t len);
  } binding_hooks;

  struct hwloc_topology_support support;

  void (*userdata_export_cb)(void *reserved, struct hwloc_topology *topology, struct hwloc_obj *obj);
  void (*userdata_import_cb)(struct hwloc_topology *topology, struct hwloc_obj *obj, const char *name, const void *buffer, size_t length);

  struct hwloc_os_distances_s {
    hwloc_obj_type_t type;
    int nbobjs;
    unsigned *indexes; /* array of OS indexes before we can convert them into objs. always available.
			*/
    struct hwloc_obj **objs; /* array of objects, in the same order as above.
			      * either given (by a backend) together with the indexes array above.
			      * or build from the above indexes array when not given (by the user).
			      */
    float *distances; /* distance matrices, ordered according to the above indexes/objs array.
		       * distance from i to j is stored in slot i*nbnodes+j.
		       * will be copied into the main logical-index-ordered distance at the end of the discovery.
		       */
    int forced; /* set if the user forced a matrix to ignore the OS one */

    struct hwloc_os_distances_s *prev, *next;
  } *first_osdist, *last_osdist;

  /* list of enabled backends. */
  struct hwloc_backend * backends;
};

extern void hwloc_alloc_obj_cpusets(hwloc_obj_t obj);
extern void hwloc_setup_pu_level(struct hwloc_topology *topology, unsigned nb_pus);
extern int hwloc_get_sysctlbyname(const char *name, int64_t *n);
extern int hwloc_get_sysctl(int name[], unsigned namelen, int *n);
extern unsigned hwloc_fallback_nbprocessors(struct hwloc_topology *topology);
extern void hwloc_connect_children(hwloc_obj_t obj);
extern int hwloc_connect_levels(hwloc_topology_t topology);

extern void hwloc_topology_setup_defaults(struct hwloc_topology *topology);
extern void hwloc_topology_clear(struct hwloc_topology *topology);

/* set native OS binding hooks */
extern void hwloc_set_native_binding_hooks(struct hwloc_binding_hooks *hooks, struct hwloc_topology_support *support);
/* set either native OS binding hooks (if thissystem), or dummy ones */
extern void hwloc_set_binding_hooks(struct hwloc_topology *topology);

#if defined(HWLOC_LINUX_SYS)
extern void hwloc_set_linuxfs_hooks(struct hwloc_binding_hooks *binding_hooks, struct hwloc_topology_support *support);
#endif /* HWLOC_LINUX_SYS */

#ifdef HWLOC_SOLARIS_SYS
extern void hwloc_set_solaris_hooks(struct hwloc_binding_hooks *binding_hooks, struct hwloc_topology_support *support);
#endif /* HWLOC_SOLARIS_SYS */

#ifdef HWLOC_AIX_SYS
extern void hwloc_set_aix_hooks(struct hwloc_binding_hooks *binding_hooks, struct hwloc_topology_support *support);
#endif /* HWLOC_AIX_SYS */

#ifdef HWLOC_OSF_SYS
extern void hwloc_set_osf_hooks(struct hwloc_binding_hooks *binding_hooks, struct hwloc_topology_support *support);
#endif /* HWLOC_OSF_SYS */

#ifdef HWLOC_WIN_SYS
extern void hwloc_set_windows_hooks(struct hwloc_binding_hooks *binding_hooks, struct hwloc_topology_support *support);
#endif /* HWLOC_WIN_SYS */

#ifdef HWLOC_DARWIN_SYS
extern void hwloc_set_darwin_hooks(struct hwloc_binding_hooks *binding_hooks, struct hwloc_topology_support *support);
#endif /* HWLOC_DARWIN_SYS */

#ifdef HWLOC_FREEBSD_SYS
extern void hwloc_set_freebsd_hooks(struct hwloc_binding_hooks *binding_hooks, struct hwloc_topology_support *support);
#endif /* HWLOC_FREEBSD_SYS */

#ifdef HWLOC_HPUX_SYS
extern void hwloc_set_hpux_hooks(struct hwloc_binding_hooks *binding_hooks, struct hwloc_topology_support *support);
#endif /* HWLOC_HPUX_SYS */

<<<<<<< HEAD
extern void hwloc_look_x86(struct hwloc_topology *topology, unsigned nbprocs);

#ifdef HWLOC_HAVE_LIBPCI
extern int hwloc_look_libpci(struct hwloc_topology *topology);
#endif /* HWLOC_HAVE_LIBPCI */

#ifdef HWLOC_HAVE_CUDART
extern void hwloc_look_cuda(struct hwloc_topology *topology);
#endif /* HWLOC_HAVE_CUDART */

extern int hwloc_backend_synthetic_init(struct hwloc_topology *topology, const char *description);
extern void hwloc_backend_synthetic_exit(struct hwloc_topology *topology);
extern int hwloc_look_synthetic (struct hwloc_topology *topology);

extern int hwloc_look_noos(struct hwloc_topology *topology);

extern int hwloc_backend_custom_init(struct hwloc_topology *topology);
extern void hwloc_backend_custom_exit(struct hwloc_topology *topology);
extern int hwloc_look_custom(struct hwloc_topology *topology);

=======
>>>>>>> 34a345d3
/*
 * Add an object to the topology.
 * It is sorted along the tree of other objects according to the inclusion of
 * cpusets, to eventually be added as a child of the smallest object including
 * this object.
 *
 * If the cpuset is empty, the type of the object (and maybe some attributes)
 * must be enough to find where to insert the object. This is especially true
 * for NUMA nodes with memory and no CPUs.
 *
 * The given object should not have children.
 *
 * This shall only be called before levels are built.
 *
 * In case of error, hwloc_report_os_error() is called.
 */
HWLOC_DECLSPEC void hwloc_insert_object_by_cpuset(struct hwloc_topology *topology, hwloc_obj_t obj);

/* Error reporting */
typedef void (*hwloc_report_error_t)(const char * msg, int line);
HWLOC_DECLSPEC void hwloc_report_os_error(const char * msg, int line);
HWLOC_DECLSPEC int hwloc_hide_errors(void);
/*
 * Add an object to the topology and specify which error callback to use
 */
HWLOC_DECLSPEC int hwloc__insert_object_by_cpuset(struct hwloc_topology *topology, hwloc_obj_t obj, hwloc_report_error_t report_error);

/*
 * Insert an object somewhere in the topology.
 *
 * It is added as the last child of the given parent.
 * The cpuset is completely ignored, so strange objects such as I/O devices should
 * preferably be inserted with this.
 *
 * The given object may have children.
 *
 * Remember to call topology_connect() afterwards to fix handy pointers.
 */
HWLOC_DECLSPEC void hwloc_insert_object_by_parent(struct hwloc_topology *topology, hwloc_obj_t parent, hwloc_obj_t obj);

/* Insert uname-specific names/values in the object infos array */
extern void hwloc_add_uname_info(struct hwloc_topology *topology);

#ifdef HWLOC_INSIDE_LIBHWLOC
/** \brief Return a locally-allocated stringified bitmap for printf-like calls. */
static __hwloc_inline char *
hwloc_bitmap_printf_value(hwloc_const_bitmap_t bitmap)
{
  char *buf;
  hwloc_bitmap_asprintf(&buf, bitmap);
  return buf;
}

static __hwloc_inline struct hwloc_obj *
hwloc_alloc_setup_object(hwloc_obj_type_t type, signed idx)
{
  struct hwloc_obj *obj = malloc(sizeof(*obj));
  memset(obj, 0, sizeof(*obj));
  obj->type = type;
  obj->os_index = idx;
  obj->os_level = -1;
  obj->attr = malloc(sizeof(*obj->attr));
  memset(obj->attr, 0, sizeof(*obj->attr));
  /* do not allocate the cpuset here, let the caller do it */
  return obj;
}
#endif

/* Free obj and its attributes assuming it doesn't have any children/parent anymore */
extern void hwloc_free_unlinked_object(hwloc_obj_t obj);

/* Duplicate src and its children under newparent in newtopology */
extern void hwloc__duplicate_objects(struct hwloc_topology *newtopology, struct hwloc_obj *newparent, struct hwloc_obj *src);

/* This can be used for the alloc field to get allocated data that can be freed by free() */
void *hwloc_alloc_heap(hwloc_topology_t topology, size_t len);

/* This can be used for the alloc field to get allocated data that can be freed by munmap() */
void *hwloc_alloc_mmap(hwloc_topology_t topology, size_t len);

/* This can be used for the free_membind field to free data using free() */
int hwloc_free_heap(hwloc_topology_t topology, void *addr, size_t len);

/* This can be used for the free_membind field to free data using munmap() */
int hwloc_free_mmap(hwloc_topology_t topology, void *addr, size_t len);

/* Allocates unbound memory or fail, depending on whether STRICT is requested
 * or not */
static __hwloc_inline void *
hwloc_alloc_or_fail(hwloc_topology_t topology, size_t len, int flags)
{
  if (flags & HWLOC_MEMBIND_STRICT)
    return NULL;
  return hwloc_alloc(topology, len);
}

extern void hwloc_distances_init(struct hwloc_topology *topology);
extern void hwloc_distances_clear(struct hwloc_topology *topology);
extern void hwloc_distances_destroy(struct hwloc_topology *topology);
extern void hwloc_distances_set(struct hwloc_topology *topology, hwloc_obj_type_t type, unsigned nbobjs, unsigned *indexes, hwloc_obj_t *objs, float *distances, int force);
extern void hwloc_distances_set_from_env(struct hwloc_topology *topology);
extern void hwloc_distances_restrict_os(struct hwloc_topology *topology);
extern void hwloc_distances_restrict(struct hwloc_topology *topology, unsigned long flags);
extern void hwloc_distances_finalize_os(struct hwloc_topology *topology);
extern void hwloc_distances_finalize_logical(struct hwloc_topology *topology);
extern void hwloc_clear_object_distances(struct hwloc_obj *obj);
extern void hwloc_clear_object_distances_one(struct hwloc_distances_s *distances);
extern void hwloc_group_by_distances(struct hwloc_topology *topology);

#ifdef HAVE_USELOCALE
#include "locale.h"
#ifdef HAVE_XLOCALE_H
#include "xlocale.h"
#endif
#define hwloc_localeswitch_declare locale_t __old_locale = (locale_t)0, __new_locale
#define hwloc_localeswitch_init() do {                     \
  __new_locale = newlocale(LC_ALL_MASK, "C", (locale_t)0); \
  if (__new_locale != (locale_t)0)                         \
    __old_locale = uselocale(__new_locale);                \
} while (0)
#define hwloc_localeswitch_fini() do { \
  if (__new_locale != (locale_t)0) {   \
    uselocale(__old_locale);           \
    freelocale(__new_locale);          \
  }                                    \
} while(0)
#else /* HAVE_USELOCALE */
#define hwloc_localeswitch_declare int __dummy_nolocale __hwloc_attribute_unused
#define hwloc_localeswitch_init()
#define hwloc_localeswitch_fini()
#endif /* HAVE_USELOCALE */

#if !HAVE_DECL_FABSF
#define fabsf(f) fabs((double)(f))
#endif

#if HAVE_DECL__SC_PAGE_SIZE
#define hwloc_getpagesize() sysconf(_SC_PAGE_SIZE)
#elif HAVE_DECL__SC_PAGESIZE
#define hwloc_getpagesize() sysconf(_SC_PAGESIZE)
#elif defined HAVE_GETPAGESIZE
#define hwloc_getpagesize() getpagesize()
#else
#undef hwloc_getpagesize
#endif

/* encode src buffer into target buffer.
 * targsize must be at least 4*((srclength+2)/3)+1.
 * target will be 0-terminated.
 */
extern int hwloc_encode_to_base64(const char *src, size_t srclength, char *target, size_t targsize);
/* decode src buffer into target buffer.
 * src is 0-terminated.
 * targsize must be at least srclength*3/4+1 (srclength not including \0)
 * but only srclength*3/4 characters will be meaningful
 * (the next one may be partially written during decoding, but it should be ignored).
 */
extern int hwloc_decode_from_base64(char const *src, char *target, size_t targsize);

#endif /* HWLOC_PRIVATE_H */<|MERGE_RESOLUTION|>--- conflicted
+++ resolved
@@ -176,29 +176,6 @@
 extern void hwloc_set_hpux_hooks(struct hwloc_binding_hooks *binding_hooks, struct hwloc_topology_support *support);
 #endif /* HWLOC_HPUX_SYS */
 
-<<<<<<< HEAD
-extern void hwloc_look_x86(struct hwloc_topology *topology, unsigned nbprocs);
-
-#ifdef HWLOC_HAVE_LIBPCI
-extern int hwloc_look_libpci(struct hwloc_topology *topology);
-#endif /* HWLOC_HAVE_LIBPCI */
-
-#ifdef HWLOC_HAVE_CUDART
-extern void hwloc_look_cuda(struct hwloc_topology *topology);
-#endif /* HWLOC_HAVE_CUDART */
-
-extern int hwloc_backend_synthetic_init(struct hwloc_topology *topology, const char *description);
-extern void hwloc_backend_synthetic_exit(struct hwloc_topology *topology);
-extern int hwloc_look_synthetic (struct hwloc_topology *topology);
-
-extern int hwloc_look_noos(struct hwloc_topology *topology);
-
-extern int hwloc_backend_custom_init(struct hwloc_topology *topology);
-extern void hwloc_backend_custom_exit(struct hwloc_topology *topology);
-extern int hwloc_look_custom(struct hwloc_topology *topology);
-
-=======
->>>>>>> 34a345d3
 /*
  * Add an object to the topology.
  * It is sorted along the tree of other objects according to the inclusion of
