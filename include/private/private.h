--- conflicted
+++ resolved
@@ -39,11 +39,6 @@
   HWLOC_IGNORE_TYPE_ALWAYS
 };
 
-<<<<<<< HEAD
-/* Maximal value of an object type */
-#define HWLOC_OBJ_TYPE_MAX (HWLOC_OBJ_OS_DEVICE+1)
-=======
->>>>>>> cab9f54b
 #define HWLOC_DEPTH_MAX 128
 
 typedef enum hwloc_backend_e {
