--- conflicted
+++ resolved
@@ -52,11 +52,8 @@
   hwloc_cpuset_t allowed_cpuset;
   hwloc_cpuset_t allowed_nodeset;
 
-<<<<<<< HEAD
   struct hwloc_obj *first_device, *last_device;
 
-=======
->>>>>>> 6d65a3b2
   int (*set_cpubind)(hwloc_topology_t topology, hwloc_const_cpuset_t set, int policy);
   hwloc_cpuset_t (*get_cpubind)(hwloc_topology_t topology, int policy);
   int (*set_thisproc_cpubind)(hwloc_topology_t topology, hwloc_const_cpuset_t set, int policy);
@@ -149,13 +146,10 @@
 extern void hwloc_look_hpux(struct hwloc_topology *topology);
 extern void hwloc_set_hpux_hooks(struct hwloc_topology *topology);
 #endif /* HWLOC_HPUX_SYS */
-<<<<<<< HEAD
 
 #ifdef HAVE_LIBPCI
 extern void hwloc_look_libpci(struct hwloc_topology *topology);
 #endif /* HAVE_LIBPCI */
-=======
->>>>>>> 6d65a3b2
 
 extern int hwloc_backend_synthetic_init(struct hwloc_topology *topology, const char *description);
 extern void hwloc_backend_synthetic_exit(struct hwloc_topology *topology);
@@ -255,7 +249,4 @@
  * required size.  hwloc_snprintf always report the actually required size. */
 int hwloc_snprintf(char *str, size_t size, const char *format, ...);
 
-/* Compile-time assertion */
-#define HWLOC_BUILD_ASSERT(condition) ((void)sizeof(char[1 - 2*!(condition)]))
-
 #endif /* HWLOC_PRIVATE_H */