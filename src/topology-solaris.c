/*
 * Copyright © 2009 CNRS, INRIA, Université Bordeaux 1
 * See COPYING in top-level directory.
 */

#include <private/config.h>
#include <hwloc.h>
#include <private/private.h>
#include <private/debug.h>

#include <stdio.h>
#include <errno.h>
#include <dirent.h>
#include <unistd.h>
#include <sys/types.h>
#include <sys/processor.h>
#include <sys/procset.h>
#include <sys/types.h>
#include <sys/mman.h>

/* TODO:
 * memory binding: lgrp_affinity_set
 */

#ifdef HAVE_LIBLGRP
#  include <sys/lgrp_user.h>
#endif

static int
hwloc_solaris_set_sth_cpubind(hwloc_topology_t topology, idtype_t idtype, id_t id, hwloc_const_cpuset_t hwloc_set, int policy __hwloc_attribute_unused)
{
  unsigned target;

  /* The resulting binding is always strict */

  if (hwloc_cpuset_isequal(hwloc_set, hwloc_topology_get_complete_cpuset(topology))) {
    if (processor_bind(idtype, id, PBIND_NONE, NULL) != 0)
      return -1;
#ifdef HAVE_LIBLGRP
    {
      int depth = hwloc_get_type_depth(topology, HWLOC_OBJ_NODE);
      if (depth >= 0) {
	int n = hwloc_get_nbobjs_by_depth(topology, depth);
	int i;

	for (i = 0; i < n; i++) {
	  hwloc_obj_t obj = hwloc_get_obj_by_depth(topology, depth, i);
	  lgrp_affinity_set(idtype, id, obj->os_index, LGRP_AFF_NONE);
	}
      }
    }
#endif /* HAVE_LIBLGRP */
    return 0;
  }

#ifdef HAVE_LIBLGRP
  {
    int depth = hwloc_get_type_depth(topology, HWLOC_OBJ_NODE);
    if (depth >= 0) {
      int n = hwloc_get_nbobjs_by_depth(topology, depth);
      int i;

      for (i = 0; i < n; i++) {
	hwloc_obj_t obj = hwloc_get_obj_by_depth(topology, depth, i);

	if (hwloc_cpuset_isequal(obj->cpuset, hwloc_set)) {
	  lgrp_affinity_set(idtype, id, obj->os_index, LGRP_AFF_STRONG);
	} else {
	  if (policy & HWLOC_CPUBIND_STRICT)
	    lgrp_affinity_set(idtype, id, obj->os_index, LGRP_AFF_NONE);
	  else
	    lgrp_affinity_set(idtype, id, obj->os_index, LGRP_AFF_WEAK);
	}
      }

      return 0;
    }
  }
#endif /* HAVE_LIBLGRP */

  if (hwloc_cpuset_weight(hwloc_set) != 1) {
    errno = EXDEV;
    return -1;
  }

  target = hwloc_cpuset_first(hwloc_set);

  if (processor_bind(idtype, id,
		     (processorid_t) (target), NULL) != 0)
    return -1;

  return 0;
}

static int
hwloc_solaris_set_proc_cpubind(hwloc_topology_t topology, hwloc_pid_t pid, hwloc_const_cpuset_t hwloc_set, int policy)
{
  return hwloc_solaris_set_sth_cpubind(topology, P_PID, pid, hwloc_set, policy);
}

static int
hwloc_solaris_set_thisproc_cpubind(hwloc_topology_t topology, hwloc_const_cpuset_t hwloc_set, int policy)
{
  return hwloc_solaris_set_sth_cpubind(topology, P_PID, P_MYID, hwloc_set, policy);
}

static int
hwloc_solaris_set_thisthread_cpubind(hwloc_topology_t topology, hwloc_const_cpuset_t hwloc_set, int policy)
{
  return hwloc_solaris_set_sth_cpubind(topology, P_LWPID, P_MYID, hwloc_set, policy);
}

<<<<<<< HEAD
/* TODO: given thread, maybe not easy because of the historical n:m implementation */

#ifdef MADV_ACCESS_LWP 
/* TODO: set_membind set_proc_membind, document that it binds threads too. */
static int
hwloc_solaris_set_area_membind(hwloc_topology_t topology, const void *addr, size_t len, hwloc_const_cpuset_t hwloc_set, int policy) {
  int advice;
  size_t remainder;

  /* Can not give a set of nodes just for an area.  */
  if (!hwloc_cpuset_isequal(hwloc_set, hwloc_topology_get_complete_cpuset(topology))) {
    errno = EXDEV;
    return -1;
  }

  switch (policy & ~(HWLOC_MEMBIND_MIGRATE|HWLOC_MEMBIND_STRICT)) {
    case HWLOC_MEMBIND_DEFAULT:
    case HWLOC_MEMBIND_BIND:
      advice = MADV_ACCESS_DEFAULT;
      break;
    case HWLOC_MEMBIND_FIRSTTOUCH:
      /* TODO: actually next touch */
      advice = MADV_ACCESS_LWP;
      break;
    case HWLOC_MEMBIND_INTERLEAVE:
      advice = MADV_ACCESS_MANY;
      break;
    default:
      errno = EINVAL;
      return -1;
  }

  remainder = (uintptr_t) addr & (sysconf(_SC_PAGESIZE)-1);
  addr = (char*) addr - remainder;
  len += remainder;
  return madvise((void*) addr, len, advice);
}
#endif
=======
#ifdef HAVE_LIBLGRP
static int
hwloc_solaris_get_sth_cpubind(hwloc_topology_t topology, idtype_t idtype, id_t id, hwloc_cpuset_t hwloc_set, int policy __hwloc_attribute_unused)
{
  int depth = hwloc_get_type_depth(topology, HWLOC_OBJ_NODE);
  int n;
  int i;

  if (depth < 0) {
    errno = ENOSYS;
    return -1;
  }

  hwloc_cpuset_zero(hwloc_set);
  n = hwloc_get_nbobjs_by_depth(topology, depth);

  for (i = 0; i < n; i++) {
    hwloc_obj_t obj = hwloc_get_obj_by_depth(topology, depth, i);
    lgrp_affinity_t aff = lgrp_affinity_get(idtype, id, obj->os_index);

    if (aff == LGRP_AFF_STRONG)
      hwloc_cpuset_or(hwloc_set, hwloc_set, obj->cpuset);      
  }

  if (hwloc_cpuset_iszero(hwloc_set))
    hwloc_cpuset_copy(hwloc_set, hwloc_topology_get_complete_cpuset(topology));

  return 0;
}

static int
hwloc_solaris_get_proc_cpubind(hwloc_topology_t topology, hwloc_pid_t pid, hwloc_cpuset_t hwloc_set, int policy)
{
  return hwloc_solaris_get_sth_cpubind(topology, P_PID, pid, hwloc_set, policy);
}

static int
hwloc_solaris_get_thisproc_cpubind(hwloc_topology_t topology, hwloc_cpuset_t hwloc_set, int policy)
{
  return hwloc_solaris_get_sth_cpubind(topology, P_PID, P_MYID, hwloc_set, policy);
}

static int
hwloc_solaris_get_thisthread_cpubind(hwloc_topology_t topology, hwloc_cpuset_t hwloc_set, int policy)
{
  return hwloc_solaris_get_sth_cpubind(topology, P_LWPID, P_MYID, hwloc_set, policy);
}
#endif /* HAVE_LIBLGRP */

/* TODO: thread, maybe not easy because of the historical n:m implementation */
>>>>>>> 75b51b85

#ifdef HAVE_LIBLGRP
static void
browse(struct hwloc_topology *topology, lgrp_cookie_t cookie, lgrp_id_t lgrp, hwloc_obj_t *glob_lgrps, unsigned *curlgrp)
{
  int n;
  hwloc_obj_t obj;
  lgrp_mem_size_t mem_size;

  n = lgrp_cpus(cookie, lgrp, NULL, 0, LGRP_CONTENT_HIERARCHY);
  if (n == -1)
    return;

  /* Is this lgrp a NUMA node? */
  if ((mem_size = lgrp_mem_size(cookie, lgrp, LGRP_MEM_SZ_INSTALLED, LGRP_CONTENT_DIRECT)) > 0)
  {
    int i;
    processorid_t cpuids[n];

    obj = hwloc_alloc_setup_object(HWLOC_OBJ_NODE, lgrp);
    obj->nodeset = hwloc_cpuset_alloc();
    hwloc_cpuset_set(obj->nodeset, lgrp);
    obj->cpuset = hwloc_cpuset_alloc();
    glob_lgrps[(*curlgrp)++] = obj;

    lgrp_cpus(cookie, lgrp, cpuids, n, LGRP_CONTENT_HIERARCHY);
    for (i = 0; i < n ; i++) {
      hwloc_debug("node %ld's cpu %d is %d\n", lgrp, i, cpuids[i]);
      hwloc_cpuset_set(obj->cpuset, cpuids[i]);
    }
    hwloc_debug_1arg_cpuset("node %ld has cpuset %s\n",
	lgrp, obj->cpuset);

    /* or LGRP_MEM_SZ_FREE */
    hwloc_debug("node %ld has %lldkB\n", lgrp, mem_size/1024);
    obj->memory.local_memory = mem_size;
    obj->memory.page_types_len = 2;
    obj->memory.page_types = malloc(2*sizeof(*obj->memory.page_types));
    memset(obj->memory.page_types, 0, 2*sizeof(*obj->memory.page_types));
    obj->memory.page_types[0].size = getpagesize();
#ifdef HAVE__SC_LARGE_PAGESIZE
    obj->memory.page_types[1].size = sysconf(_SC_LARGE_PAGESIZE);
#endif
    hwloc_insert_object_by_cpuset(topology, obj);
  }

  n = lgrp_children(cookie, lgrp, NULL, 0);
  {
    lgrp_id_t lgrps[n];
    int i;

    lgrp_children(cookie, lgrp, lgrps, n);
    hwloc_debug("lgrp %ld has %d children\n", lgrp, n);
    for (i = 0; i < n ; i++)
      {
	browse(topology, cookie, lgrps[i], glob_lgrps, curlgrp);
      }
    hwloc_debug("lgrp %ld's children done\n", lgrp);
  }
}

static void
hwloc_look_lgrp(struct hwloc_topology *topology)
{
  lgrp_cookie_t cookie;
  unsigned curlgrp = 0;
  int nlgrps;
  lgrp_id_t root;

  if ((topology->flags & HWLOC_TOPOLOGY_FLAG_WHOLE_SYSTEM))
    cookie = lgrp_init(LGRP_VIEW_OS);
  else
    cookie = lgrp_init(LGRP_VIEW_CALLER);
  if (cookie == LGRP_COOKIE_NONE)
    {
      hwloc_debug("lgrp_init failed: %s\n", strerror(errno));
      return;
    }
  nlgrps = lgrp_nlgrps(cookie);
  root = lgrp_root(cookie);
  {
    hwloc_obj_t glob_lgrps[nlgrps];
    browse(topology, cookie, root, glob_lgrps, &curlgrp);
#ifdef HAVE_LGRP_LATENCY_COOKIE
    {
      unsigned distances[curlgrp][curlgrp];
      unsigned i, j;
      for (i = 0; i < curlgrp; i++)
	for (j = 0; j < curlgrp; j++)
	  distances[i][j] = lgrp_latency_cookie(cookie, glob_lgrps[i]->os_index, glob_lgrps[j]->os_index, LGRP_LAT_CPU_TO_MEM);
      hwloc_setup_misc_level_from_distances(topology, curlgrp, glob_lgrps, (unsigned*) distances);
    }
#endif /* HAVE_LGRP_LATENCY_COOKIE */
  }
  lgrp_fini(cookie);
}
#endif /* LIBLGRP */

#ifdef HAVE_LIBKSTAT
#include <kstat.h>
#define HWLOC_NBMAXCPUS 1024 /* FIXME: drop */
static int
hwloc_look_kstat(struct hwloc_topology *topology)
{
  kstat_ctl_t *kc = kstat_open();
  kstat_t *ksp;
  kstat_named_t *stat;
  unsigned look_cores = 1, look_chips = 1;

  unsigned numsockets = 0;
  unsigned proc_physids[HWLOC_NBMAXCPUS];
  unsigned proc_osphysids[HWLOC_NBMAXCPUS];
  unsigned osphysids[HWLOC_NBMAXCPUS];

  unsigned numcores = 0;
  unsigned proc_coreids[HWLOC_NBMAXCPUS];
  unsigned oscoreids[HWLOC_NBMAXCPUS];

  unsigned core_osphysids[HWLOC_NBMAXCPUS];

  unsigned numprocs = 0;
  unsigned proc_procids[HWLOC_NBMAXCPUS];
  unsigned osprocids[HWLOC_NBMAXCPUS];

  unsigned physid, coreid, cpuid;
  unsigned procid_max = 0;
  unsigned i;

  for (cpuid = 0; cpuid < HWLOC_NBMAXCPUS; cpuid++)
    {
      proc_procids[cpuid] = -1;
      proc_physids[cpuid] = -1;
      proc_osphysids[cpuid] = -1;
      proc_coreids[cpuid] = -1;
    }

  if (!kc)
    {
      hwloc_debug("kstat_open failed: %s\n", strerror(errno));
      return 0;
    }

  for (ksp = kc->kc_chain; ksp; ksp = ksp->ks_next)
    {
      if (strncmp("cpu_info", ksp->ks_module, 8))
	continue;

      cpuid = ksp->ks_instance;
      if (cpuid > HWLOC_NBMAXCPUS)
	{
	  fprintf(stderr,"CPU id too big: %u\n", cpuid);
	  continue;
	}

      if (kstat_read(kc, ksp, NULL) == -1)
	{
	  fprintf(stderr, "kstat_read failed for CPU%u: %s\n", cpuid, strerror(errno));
	  continue;
	}

      hwloc_debug("cpu%u\n", cpuid);
      proc_procids[cpuid] = numprocs;
      osprocids[numprocs] = cpuid;
      numprocs++;

      if (cpuid >= procid_max)
        procid_max = cpuid + 1;

      stat = (kstat_named_t *) kstat_data_lookup(ksp, "state");
      if (!stat)
          hwloc_debug("could not read state for CPU%u: %s\n", cpuid, strerror(errno));
      else if (stat->data_type != KSTAT_DATA_CHAR)
          hwloc_debug("unknown kstat type %d for cpu state\n", stat->data_type);
      else
        {
          hwloc_debug("cpu%u's state is %s\n", cpuid, stat->value.c);
          if (strcmp(stat->value.c, "on-line"))
            /* not online */
            hwloc_cpuset_clr(topology->levels[0][0]->online_cpuset, cpuid);
        }

      if (look_chips) do {
	/* Get Chip ID */
	stat = (kstat_named_t *) kstat_data_lookup(ksp, "chip_id");
	if (!stat)
	  {
	    if (numsockets)
	      fprintf(stderr, "could not read socket id for CPU%u: %s\n", cpuid, strerror(errno));
	    else
	      hwloc_debug("could not read socket id for CPU%u: %s\n", cpuid, strerror(errno));
	    look_chips = 0;
	    continue;
	  }
	switch (stat->data_type) {
	  case KSTAT_DATA_INT32:
	    physid = stat->value.i32;
	    break;
	  case KSTAT_DATA_UINT32:
	    physid = stat->value.ui32;
	    break;
#ifdef _INT64_TYPE
	  case KSTAT_DATA_UINT64:
	    physid = stat->value.ui64;
	    break;
	  case KSTAT_DATA_INT64:
	    physid = stat->value.i64;
	    break;
#endif
	  default:
	    fprintf(stderr, "chip_id type %d unknown\n", stat->data_type);
	    look_chips = 0;
	    continue;
	}
	proc_osphysids[cpuid] = physid;
	for (i = 0; i < numsockets; i++)
	  if (physid == osphysids[i])
	    break;
	proc_physids[cpuid] = i;
	hwloc_debug("%u on socket %u (%u)\n", cpuid, i, physid);
	if (i == numsockets)
	  osphysids[numsockets++] = physid;
      } while(0);

      if (look_cores) do {
	/* Get Core ID */
	stat = (kstat_named_t *) kstat_data_lookup(ksp, "core_id");
	if (!stat)
	  {
	    if (numcores)
	      fprintf(stderr, "could not read core id for CPU%u: %s\n", cpuid, strerror(errno));
	    else
	      hwloc_debug("could not read core id for CPU%u: %s\n", cpuid, strerror(errno));
	    look_cores = 0;
	    continue;
	  }
	switch (stat->data_type) {
	  case KSTAT_DATA_INT32:
	    coreid = stat->value.i32;
	    break;
	  case KSTAT_DATA_UINT32:
	    coreid = stat->value.ui32;
	    break;
#ifdef _INT64_TYPE
	  case KSTAT_DATA_UINT64:
	    coreid = stat->value.ui64;
	    break;
	  case KSTAT_DATA_INT64:
	    coreid = stat->value.i64;
	    break;
#endif
	  default:
	    fprintf(stderr, "core_id type %d unknown\n", stat->data_type);
	    look_cores = 0;
	    continue;
	}
	for (i = 0; i < numcores; i++)
	  if (coreid == oscoreids[i] && proc_osphysids[cpuid] == core_osphysids[i])
	    break;
	proc_coreids[cpuid] = i;
	hwloc_debug("%u on core %u (%u)\n", cpuid, i, coreid);
	if (i == numcores)
	  {
	    core_osphysids[numcores] = proc_osphysids[cpuid];
	    oscoreids[numcores++] = coreid;
	  }
      } while(0);

      /* Note: there is also clog_id for the Thread ID (not unique) and
       * pkg_core_id for the core ID (not unique).  They are not useful to us
       * however. */
    }

  if (look_chips)
    hwloc_setup_level(procid_max, numsockets, osphysids, proc_physids, topology, HWLOC_OBJ_SOCKET);

  if (look_cores)
    hwloc_setup_level(procid_max, numcores, oscoreids, proc_coreids, topology, HWLOC_OBJ_CORE);

  if (numprocs)
    hwloc_setup_level(procid_max, numprocs, osprocids, proc_procids, topology, HWLOC_OBJ_PU);

  kstat_close(kc);

  return numprocs > 0;
}
#endif /* LIBKSTAT */

void
hwloc_look_solaris(struct hwloc_topology *topology)
{
  unsigned nbprocs = hwloc_fallback_nbprocessors (topology);
#ifdef HAVE_LIBLGRP
  hwloc_look_lgrp(topology);
#endif /* HAVE_LIBLGRP */
#ifdef HAVE_LIBKSTAT
  nbprocs = 0;
  if (hwloc_look_kstat(topology))
    return;
#endif /* HAVE_LIBKSTAT */
  hwloc_setup_pu_level(topology, nbprocs);

  hwloc_add_object_info(topology->levels[0][0], "Backend", "Solaris");
}

void
hwloc_set_solaris_hooks(struct hwloc_topology *topology)
{
  topology->set_proc_cpubind = hwloc_solaris_set_proc_cpubind;
  topology->set_thisproc_cpubind = hwloc_solaris_set_thisproc_cpubind;
  topology->set_thisthread_cpubind = hwloc_solaris_set_thisthread_cpubind;
<<<<<<< HEAD
#ifdef MADV_ACCESS_LWP 
  topology->set_area_membind = hwloc_solaris_set_area_membind;
#endif
}
=======
#ifdef HAVE_LIBLGRP
  topology->get_proc_cpubind = hwloc_solaris_get_proc_cpubind;
  topology->get_thisproc_cpubind = hwloc_solaris_get_thisproc_cpubind;
  topology->get_thisthread_cpubind = hwloc_solaris_get_thisthread_cpubind;
#endif /* HAVE_LIBLGRP */
}

/* TODO:
 * memory binding: lgrp_affinity_set
 * madvise(MADV_ACCESS_LWP / ACCESS_MANY)
 */
>>>>>>> 75b51b85
<|MERGE_RESOLUTION|>--- conflicted
+++ resolved
@@ -110,8 +110,56 @@
   return hwloc_solaris_set_sth_cpubind(topology, P_LWPID, P_MYID, hwloc_set, policy);
 }
 
-<<<<<<< HEAD
-/* TODO: given thread, maybe not easy because of the historical n:m implementation */
+#ifdef HAVE_LIBLGRP
+static int
+hwloc_solaris_get_sth_cpubind(hwloc_topology_t topology, idtype_t idtype, id_t id, hwloc_cpuset_t hwloc_set, int policy __hwloc_attribute_unused)
+{
+  int depth = hwloc_get_type_depth(topology, HWLOC_OBJ_NODE);
+  int n;
+  int i;
+
+  if (depth < 0) {
+    errno = ENOSYS;
+    return -1;
+  }
+
+  hwloc_cpuset_zero(hwloc_set);
+  n = hwloc_get_nbobjs_by_depth(topology, depth);
+
+  for (i = 0; i < n; i++) {
+    hwloc_obj_t obj = hwloc_get_obj_by_depth(topology, depth, i);
+    lgrp_affinity_t aff = lgrp_affinity_get(idtype, id, obj->os_index);
+
+    if (aff == LGRP_AFF_STRONG)
+      hwloc_cpuset_or(hwloc_set, hwloc_set, obj->cpuset);      
+  }
+
+  if (hwloc_cpuset_iszero(hwloc_set))
+    hwloc_cpuset_copy(hwloc_set, hwloc_topology_get_complete_cpuset(topology));
+
+  return 0;
+}
+
+static int
+hwloc_solaris_get_proc_cpubind(hwloc_topology_t topology, hwloc_pid_t pid, hwloc_cpuset_t hwloc_set, int policy)
+{
+  return hwloc_solaris_get_sth_cpubind(topology, P_PID, pid, hwloc_set, policy);
+}
+
+static int
+hwloc_solaris_get_thisproc_cpubind(hwloc_topology_t topology, hwloc_cpuset_t hwloc_set, int policy)
+{
+  return hwloc_solaris_get_sth_cpubind(topology, P_PID, P_MYID, hwloc_set, policy);
+}
+
+static int
+hwloc_solaris_get_thisthread_cpubind(hwloc_topology_t topology, hwloc_cpuset_t hwloc_set, int policy)
+{
+  return hwloc_solaris_get_sth_cpubind(topology, P_LWPID, P_MYID, hwloc_set, policy);
+}
+#endif /* HAVE_LIBLGRP */
+
+/* TODO: given thread, probably not easy because of the historical n:m implementation */
 
 #ifdef MADV_ACCESS_LWP 
 /* TODO: set_membind set_proc_membind, document that it binds threads too. */
@@ -149,58 +197,6 @@
   return madvise((void*) addr, len, advice);
 }
 #endif
-=======
-#ifdef HAVE_LIBLGRP
-static int
-hwloc_solaris_get_sth_cpubind(hwloc_topology_t topology, idtype_t idtype, id_t id, hwloc_cpuset_t hwloc_set, int policy __hwloc_attribute_unused)
-{
-  int depth = hwloc_get_type_depth(topology, HWLOC_OBJ_NODE);
-  int n;
-  int i;
-
-  if (depth < 0) {
-    errno = ENOSYS;
-    return -1;
-  }
-
-  hwloc_cpuset_zero(hwloc_set);
-  n = hwloc_get_nbobjs_by_depth(topology, depth);
-
-  for (i = 0; i < n; i++) {
-    hwloc_obj_t obj = hwloc_get_obj_by_depth(topology, depth, i);
-    lgrp_affinity_t aff = lgrp_affinity_get(idtype, id, obj->os_index);
-
-    if (aff == LGRP_AFF_STRONG)
-      hwloc_cpuset_or(hwloc_set, hwloc_set, obj->cpuset);      
-  }
-
-  if (hwloc_cpuset_iszero(hwloc_set))
-    hwloc_cpuset_copy(hwloc_set, hwloc_topology_get_complete_cpuset(topology));
-
-  return 0;
-}
-
-static int
-hwloc_solaris_get_proc_cpubind(hwloc_topology_t topology, hwloc_pid_t pid, hwloc_cpuset_t hwloc_set, int policy)
-{
-  return hwloc_solaris_get_sth_cpubind(topology, P_PID, pid, hwloc_set, policy);
-}
-
-static int
-hwloc_solaris_get_thisproc_cpubind(hwloc_topology_t topology, hwloc_cpuset_t hwloc_set, int policy)
-{
-  return hwloc_solaris_get_sth_cpubind(topology, P_PID, P_MYID, hwloc_set, policy);
-}
-
-static int
-hwloc_solaris_get_thisthread_cpubind(hwloc_topology_t topology, hwloc_cpuset_t hwloc_set, int policy)
-{
-  return hwloc_solaris_get_sth_cpubind(topology, P_LWPID, P_MYID, hwloc_set, policy);
-}
-#endif /* HAVE_LIBLGRP */
-
-/* TODO: thread, maybe not easy because of the historical n:m implementation */
->>>>>>> 75b51b85
 
 #ifdef HAVE_LIBLGRP
 static void
@@ -511,21 +507,12 @@
   topology->set_proc_cpubind = hwloc_solaris_set_proc_cpubind;
   topology->set_thisproc_cpubind = hwloc_solaris_set_thisproc_cpubind;
   topology->set_thisthread_cpubind = hwloc_solaris_set_thisthread_cpubind;
-<<<<<<< HEAD
-#ifdef MADV_ACCESS_LWP 
-  topology->set_area_membind = hwloc_solaris_set_area_membind;
-#endif
-}
-=======
 #ifdef HAVE_LIBLGRP
   topology->get_proc_cpubind = hwloc_solaris_get_proc_cpubind;
   topology->get_thisproc_cpubind = hwloc_solaris_get_thisproc_cpubind;
   topology->get_thisthread_cpubind = hwloc_solaris_get_thisthread_cpubind;
 #endif /* HAVE_LIBLGRP */
-}
-
-/* TODO:
- * memory binding: lgrp_affinity_set
- * madvise(MADV_ACCESS_LWP / ACCESS_MANY)
- */
->>>>>>> 75b51b85
+#ifdef MADV_ACCESS_LWP 
+  topology->set_area_membind = hwloc_solaris_set_area_membind;
+#endif
+}