<<<<<<< HEAD
# Copyright © 2009-2010 inria.  All rights reserved.
# Copyright © 2009-2012 Université Bordeaux 1
=======
# Copyright © 2009-2012 Inria.  All rights reserved.
# Copyright © 2009-2010, 2012 Université Bordeaux 1
>>>>>>> 34a345d3
# Copyright © 2009-2010 Cisco Systems, Inc.  All rights reserved.
# Copyright © 2011-2012 Oracle and/or its affiliates.  All rights reserved.
# See COPYING in top-level directory.

AM_CFLAGS = $(HWLOC_CFLAGS)
AM_CPPFLAGS = $(HWLOC_CPPFLAGS) -DHWLOC_INSIDE_LIBHWLOC
AM_LDFLAGS = $(HWLOC_LDFLAGS)

EXTRA_DIST = dolib.c

# If we're in standalone mode, build the installable library.
# Otherwise, build the embedded library.

if HWLOC_BUILD_STANDALONE
lib_LTLIBRARIES = libhwloc.la
else
noinst_LTLIBRARIES = libhwloc_embedded.la
endif

# Sources and ldflags

sources = \
        topology.c \
        traversal.c \
        distances.c \
        components.c \
        bind.c \
        bitmap.c \
        misc.c \
        base64.c \
        topology-noos.c \
        topology-synthetic.c \
        topology-custom.c \
        topology-xml.c \
        topology-xml-nolibxml.c
ldflags =

# Conditionally add to the sources and ldflags

if HWLOC_HAVE_LIBXML2
sources += topology-xml-libxml.c
endif HWLOC_HAVE_LIBXML2

if HWLOC_HAVE_LIBPCI
sources += topology-libpci.c
endif HWLOC_HAVE_LIBPCI

if HWLOC_HAVE_CUDART
sources += topology-cuda.c
endif HWLOC_HAVE_CUDART

if HWLOC_HAVE_SOLARIS
sources += topology-solaris.c
sources += topology-solaris-chiptype.c
endif HWLOC_HAVE_SOLARIS

if HWLOC_HAVE_LINUX
sources += topology-linux.c
endif HWLOC_HAVE_LINUX

if HWLOC_HAVE_AIX
sources += topology-aix.c
ldflags += -lpthread
endif HWLOC_HAVE_AIX

if HWLOC_HAVE_OSF
sources += topology-osf.c
ldflags += -lnuma -lpthread
endif HWLOC_HAVE_OSF

if HWLOC_HAVE_HPUX
sources += topology-hpux.c
ldflags += -lpthread
endif HWLOC_HAVE_HPUX

if HWLOC_HAVE_WINDOWS
sources += topology-windows.c
endif HWLOC_HAVE_WINDOWS

if HWLOC_HAVE_DARWIN
sources += topology-darwin.c
endif HWLOC_HAVE_DARWIN

if HWLOC_HAVE_FREEBSD
sources += topology-freebsd.c
endif HWLOC_HAVE_FREEBSD

if HWLOC_HAVE_CPUID
sources += topology-x86.c
endif HWLOC_HAVE_CPUID

if HWLOC_HAVE_GCC
ldflags += -no-undefined
endif HWLOC_HAVE_GCC

if HWLOC_HAVE_WINDOWS
LC_MESSAGES=C
export LC_MESSAGES
ldflags += -Xlinker --output-def -Xlinker .libs/libhwloc.def

if HWLOC_HAVE_MS_LIB
dolib$(EXEEXT): dolib.c
	$(CC_FOR_BUILD) $< -o $@
.libs/libhwloc.lib: libhwloc.la dolib$(EXEEXT)
	[ ! -r .libs/libhwloc.def ] || ./dolib$(EXEEXT) "$(HWLOC_MS_LIB)" $(HWLOC_MS_LIB_ARCH) .libs/libhwloc.def $(libhwloc_so_version) .libs/libhwloc.lib
all-local: .libs/libhwloc.lib
clean-local:
	$(RM) dolib$(EXEEXT)
endif HWLOC_HAVE_MS_LIB

install-exec-hook:
	[ ! -r .libs/libhwloc.def ] || $(INSTALL) .libs/libhwloc.def $(DESTDIR)$(libdir)
if HWLOC_HAVE_MS_LIB
	[ ! -r .libs/libhwloc.def ] || $(INSTALL) .libs/libhwloc.lib $(DESTDIR)$(libdir)
	[ ! -r .libs/libhwloc.def ] || $(INSTALL) .libs/libhwloc.exp $(DESTDIR)$(libdir)
endif HWLOC_HAVE_MS_LIB
endif HWLOC_HAVE_WINDOWS

# Installable library

libhwloc_la_SOURCES = $(sources)
libhwloc_la_LDFLAGS = $(ldflags) -version-info $(libhwloc_so_version) $(HWLOC_LIBS)

# Embedded library (note the lack of a .so version number -- that
# intentionally only appears in the installable library).  Also note
# the lack of _LDFLAGS -- all libs are added by the upper layer (via
# HWLOC_EMBEDDED_LIBS).

libhwloc_embedded_la_SOURCES = $(sources)

# XML data (only install if we're building in standalone mode)

if HWLOC_BUILD_STANDALONE
xml_DATA = $(srcdir)/hwloc.dtd
xmldir = $(pkgdatadir)
EXTRA_DIST += hwloc.dtd
endif

DISTCLEANFILES = static-components.h<|MERGE_RESOLUTION|>--- conflicted
+++ resolved
@@ -1,10 +1,5 @@
-<<<<<<< HEAD
-# Copyright © 2009-2010 inria.  All rights reserved.
+# Copyright © 2009-2012 Inria.  All rights reserved.
 # Copyright © 2009-2012 Université Bordeaux 1
-=======
-# Copyright © 2009-2012 Inria.  All rights reserved.
-# Copyright © 2009-2010, 2012 Université Bordeaux 1
->>>>>>> 34a345d3
 # Copyright © 2009-2010 Cisco Systems, Inc.  All rights reserved.
 # Copyright © 2011-2012 Oracle and/or its affiliates.  All rights reserved.
 # See COPYING in top-level directory.
