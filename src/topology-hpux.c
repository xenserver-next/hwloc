--- conflicted
+++ resolved
@@ -3,15 +3,7 @@
  * See COPYING in top-level directory.
  */
 
-<<<<<<< HEAD
-/* TODO: psets?
-=======
-/* TODO: memory:
- * mmap/shmget: +MAP/IPC_MEM_INTERLEAVED, MAP/IPC_MEM_LOCAL,
-   MAP_IPC/MEM_FIRST_TOUCH */
-
 /* TODO: psets? (Only for root)
->>>>>>> 601a75dd
  * since 11i 1.6:
    _SC_PSET_SUPPORT
    pset_create/destroy/assign/setattr
