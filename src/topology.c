/*
 * Copyright © 2009 CNRS, INRIA, Université Bordeaux 1
 * Copyright © 2009-2010 Cisco Systems, Inc.  All rights reserved.
 * See COPYING in top-level directory.
 */

#include <private/config.h>

#define _ATFILE_SOURCE
#include <assert.h>
#include <sys/types.h>
#include <dirent.h>
#include <unistd.h>
#include <string.h>
#include <errno.h>
#include <stdio.h>
#include <sys/stat.h>
#include <fcntl.h>
#include <limits.h>

#include <hwloc.h>
#include <private/private.h>
#include <private/debug.h>

#ifdef HAVE_MACH_MACH_INIT_H
#include <mach/mach_init.h>
#endif
#ifdef HAVE_MACH_MACH_HOST_H
#include <mach/mach_host.h>
#endif

#ifdef HAVE_SYS_PARAM_H
#include <sys/param.h>
#endif

#ifdef HAVE_SYS_SYSCTL_H
#include <sys/sysctl.h>
#endif

#ifdef HWLOC_WIN_SYS
#include <windows.h>
#endif

#if defined(HAVE_SYSCTLBYNAME)
int hwloc_get_sysctlbyname(const char *name, int *ret)
{
  int n;
  size_t size = sizeof(n);
  if (sysctlbyname(name, &n, &size, NULL, 0))
    return -1;
  if (size != sizeof(n))
    return -1;
  *ret = n;
  return 0;
}
#endif

#if defined(HAVE_SYSCTL)
int hwloc_get_sysctl(int name[], unsigned namelen, int *ret)
{
  int n;
  size_t size = sizeof(n);
  if (sysctl(name, namelen, &n, &size, NULL, 0))
    return -1;
  if (size != sizeof(n))
    return -1;
  *ret = n;
  return 0;
}
#endif

/* Return the OS-provided number of processors.  Unlike other methods such as
   reading sysfs on Linux, this method is not virtualizable; thus it's only
   used as a fall-back method, allowing `hwloc_set_fsroot ()' to
   have the desired effect.  */
unsigned
hwloc_fallback_nbprocessors(struct hwloc_topology *topology) {
  int n;
#if HAVE_DECL__SC_NPROCESSORS_ONLN
  n = sysconf(_SC_NPROCESSORS_ONLN);
#elif HAVE_DECL__SC_NPROC_ONLN
  n = sysconf(_SC_NPROC_ONLN);
#elif HAVE_DECL__SC_NPROCESSORS_CONF
  n = sysconf(_SC_NPROCESSORS_CONF);
#elif HAVE_DECL__SC_NPROC_CONF
  n = sysconf(_SC_NPROC_CONF);
#elif defined(HAVE_HOST_INFO) && HAVE_HOST_INFO
  struct host_basic_info info;
  mach_msg_type_number_t count = HOST_BASIC_INFO_COUNT;
  host_info(mach_host_self(), HOST_BASIC_INFO, (integer_t*) &info, &count);
  n = info.avail_cpus;
#elif defined(HAVE_SYSCTLBYNAME)
  int n;
  if (hwloc_get_sysctlbyname("hw.ncpu", &n))
    n = -1;
#elif defined(HAVE_SYSCTL) && HAVE_DECL_CTL_HW && HAVE_DECL_HW_NCPU
  static int name[2] = {CTL_HW, HW_NPCU};
  if (hwloc_get_sysctl(name, sizeof(name)/sizeof(*name)), &n)
    n = -1;
#elif defined(HWLOC_WIN_SYS)
  SYSTEM_INFO sysinfo;
  GetSystemInfo(&sysinfo);
  n = sysinfo.dwNumberOfProcessors;
#else
#ifdef __GNUC__
#warning No known way to discover number of available processors on this system
#warning hwloc_fallback_nbprocessors will default to 1
#endif
  n = -1;
#endif
  if (n >= 1)
    topology->support.discovery.pu = 1;
  else
    n = 1;
  return n;
}

/*
 * Place objects in groups if they are in complete graphs with minimal distances.
 * Return how many groups were created, or 0 if some incomplete distance graphs were found.
 */
static unsigned
hwloc_setup_group_from_min_distance_clique(unsigned nbobjs,
					  unsigned *_distances,
					  unsigned *groupids)
{
  unsigned (*distances)[nbobjs][nbobjs] = (unsigned (*)[nbobjs][nbobjs])_distances;
  unsigned groupid = 0;
  unsigned i,j,k;

  memset(groupids, 0, nbobjs*sizeof(*groupids));

  /* try to find complete graphs */
  for(i=0; i<nbobjs; i++) {
    hwloc_cpuset_t closest_objs_set = hwloc_cpuset_alloc();
    unsigned min_distance = UINT_MAX;
    unsigned size = 1; /* current object i */

    /* if already grouped, skip */
    if (groupids[i])
      continue;

    /* find closest nodes */
    for(j=i+1; j<nbobjs; j++) {
      if ((*distances)[i][j] < min_distance) {
	/* reset the closest set and use new min_distance */
	hwloc_cpuset_cpu(closest_objs_set, j);
	min_distance = (*distances)[i][j];
	size = 2; /* current objects i and j */
      } else if ((*distances)[i][j] == min_distance) {
	/* add object to current closest set */
	hwloc_cpuset_set(closest_objs_set, j);
	size++;
      }
    }
    /* check that we actually have a complete graph between these closest objects */
    for (j=i+1; j<nbobjs; j++)
      for (k=j+1; k<nbobjs; k++)
	if (hwloc_cpuset_isset(closest_objs_set, j) &&
	    hwloc_cpuset_isset(closest_objs_set, k) &&
	    (*distances)[j][k] != min_distance) {
	  /* the minimal-distance graph is not complete. abort */
	  hwloc_debug("%s", "found incomplete minimal-distance graph, aborting\n");
	  return 0;
	}

    /* fill a new group */
    groupid++;
    groupids[i] = groupid;
    for(j=i+1; j<nbobjs; j++)
      if (hwloc_cpuset_isset(closest_objs_set, j))
	groupids[j] = groupid;
    hwloc_debug("found complete graph with %u objects with minimal distance %u\n",
	       size, min_distance);
    hwloc_cpuset_free(closest_objs_set);
  }

  /* return the last id, since it's also the number of used group ids */
  return groupid;
}

/*
 * Place objects in groups if they are in a transitive graph of minimal distances.
 * Return how many groups were created, or 0 if some incomplete distance graphs were found.
 */
static unsigned
hwloc_setup_group_from_min_distance_transitivity(unsigned nbobjs,
						unsigned *_distances,
						unsigned *groupids)
{
  unsigned (*distances)[nbobjs][nbobjs] = (unsigned (*)[nbobjs][nbobjs])_distances;
  unsigned groupid = 0;
  unsigned i,j,k;

  memset(groupids, 0, nbobjs*sizeof(*groupids));

  /* try to find complete graphs */
  for(i=0; i<nbobjs; i++) {
    hwloc_cpuset_t closest_objs_set = hwloc_cpuset_alloc();
    unsigned min_distance = UINT_MAX;
    unsigned size = 1; /* current object i */

    hwloc_cpuset_zero(closest_objs_set);

    /* if already grouped, skip */
    if (groupids[i])
      continue;

    /* find closest nodes */
    for(j=i+1; j<nbobjs; j++) {
      if ((*distances)[i][j] < min_distance) {
	/* reset the closest set and use new min_distance */
	hwloc_cpuset_cpu(closest_objs_set, j);
	min_distance = (*distances)[i][j];
	size = 2; /* current objects i and j */
      } else if ((*distances)[i][j] == min_distance) {
	/* add object to current closest set */
	hwloc_cpuset_set(closest_objs_set, j);
	size++;
      }
    }
    /* find close objs by transitivity */
    while (1) {
      unsigned found = 0;
      for(j=i+1; j<nbobjs; j++)
	for(k=j+1; k<nbobjs; k++)
	  if ((*distances)[j][k] <= min_distance
	      && hwloc_cpuset_isset(closest_objs_set, j)
	      && !hwloc_cpuset_isset(closest_objs_set, k)) {
	    hwloc_cpuset_set(closest_objs_set, k);
	    size++;
	    found = 1;
	  }
      if (!found)
	break;
    }

    /* fill a new group */
    groupid++;
    groupids[i] = groupid;
    for(j=i+1; j<nbobjs; j++)
      if (hwloc_cpuset_isset(closest_objs_set, j))
	groupids[j] = groupid;
    hwloc_debug("found transitive graph with %u objects with minimal distance %u\n",
	       size, min_distance);
    hwloc_cpuset_free(closest_objs_set);
  }

  /* return the last id, since it's also the number of used group ids */
  return groupid;
}

/*
 * Look at object physical distances to group them,
 * after having done some basic sanity checks.
 */
static void
hwloc__setup_misc_level_from_distances(struct hwloc_topology *topology,
				      unsigned nbobjs,
				      struct hwloc_obj **objs,
				      unsigned *_distances,
				      int depth)
{
  unsigned (*distances)[nbobjs][nbobjs] = (unsigned (*)[nbobjs][nbobjs])_distances;
  unsigned groupids[nbobjs];
  unsigned nbgroups;
  unsigned i,j;

  hwloc_debug("trying to group %s objects into misc objects according to physical distances\n",
	     hwloc_obj_type_string(objs[0]->type));

  if (nbobjs <= 2)
    return;

  nbgroups = hwloc_setup_group_from_min_distance_clique(nbobjs, _distances, groupids);
  if (!nbgroups) {
    nbgroups = hwloc_setup_group_from_min_distance_transitivity(nbobjs, _distances, groupids);
    if (!nbgroups)
      return;
  }

  if (nbgroups == 1) {
    hwloc_debug("%s", "ignoring misc object with all objects\n");
    return;
  }

  /* For convenience, put these declarations inside a block.  Saves us
     from a bunch of mallocs, particularly with the 2D array. */
  {
      hwloc_obj_t groupobjs[nbgroups];
      unsigned groupsizes[nbgroups];
      unsigned groupdistances[nbgroups][nbgroups];
      /* create new misc objects and record their size */
      memset(groupsizes, 0, sizeof(groupsizes));
      for(i=0; i<nbgroups; i++) {
          /* create the misc object */
          hwloc_obj_t misc_obj;
          misc_obj = hwloc_alloc_setup_object(HWLOC_OBJ_MISC, -1);
          misc_obj->cpuset = hwloc_cpuset_alloc();
          hwloc_cpuset_zero(misc_obj->cpuset);
          misc_obj->attr->misc.depth = depth;
          for (j=0; j<nbobjs; j++)
              if (groupids[j] == i+1) {
                  hwloc_cpuset_or(misc_obj->cpuset, misc_obj->cpuset, objs[j]->cpuset);
                  groupsizes[i]++;
              }
          hwloc_debug_1arg_cpuset("adding misc object with %u objects and cpuset %s\n",
                                  groupsizes[i], misc_obj->cpuset);
          hwloc_insert_object_by_cpuset(topology, misc_obj);
          groupobjs[i] = misc_obj;
      }
      
      /* factorize distances */
      memset(groupdistances, 0, sizeof(groupdistances));
      for(i=0; i<nbobjs; i++)
          for(j=0; j<nbobjs; j++)
              groupdistances[groupids[i]-1][groupids[j]-1] += (*distances)[i][j];
      for(i=0; i<nbgroups; i++)
          for(j=0; j<nbgroups; j++)
              groupdistances[i][j] /= groupsizes[i]*groupsizes[j];
#ifdef HWLOC_DEBUG
      hwloc_debug("%s", "group distances:\n");
      for(i=0; i<nbgroups; i++) {
          for(j=0; j<nbgroups; j++)
              hwloc_debug("%u ", groupdistances[i][j]);
          hwloc_debug("%s", "\n");
      }
#endif
      
      hwloc__setup_misc_level_from_distances(topology, nbgroups, groupobjs, (unsigned*) groupdistances, depth + 1);
  }
}

/*
 * Look at object physical distances to group them.
 */
void
hwloc_setup_misc_level_from_distances(struct hwloc_topology *topology,
				     unsigned nbobjs,
				     struct hwloc_obj **objs,
				     unsigned *_distances)
{
  unsigned (*distances)[nbobjs][nbobjs] = (unsigned (*)[nbobjs][nbobjs])_distances;
  unsigned i,j;

  if (getenv("HWLOC_IGNORE_DISTANCES"))
    return;

#ifdef HWLOC_DEBUG
  hwloc_debug("%s", "node distance matrix:\n");
  hwloc_debug("%s", "   ");
  for(j=0; j<nbobjs; j++)
    hwloc_debug(" %3u", j);
  hwloc_debug("%s", "\n");

  for(i=0; i<nbobjs; i++) {
    hwloc_debug("%3u", i);
    for(j=0; j<nbobjs; j++)
      hwloc_debug(" %3u", (*distances)[i][j]);
    hwloc_debug("%s", "\n");
  }
#endif

  /* check that the matrix is ok */
  for(i=0; i<nbobjs; i++) {
    for(j=i+1; j<nbobjs; j++) {
      /* should be symmetric */
      if ((*distances)[i][j] != (*distances)[j][i]) {
	hwloc_debug("distance matrix asymmetric ([%u,%u]=%u != [%u,%u]=%u), aborting\n",
		   i, j, (*distances)[i][j], j, i, (*distances)[j][i]);
	return;
      }
      /* diagonal is smaller than everything else */
      if ((*distances)[i][j] <= (*distances)[i][i]) {
	hwloc_debug("distance to self not strictly minimal ([%u,%u]=%u <= [%u,%u]=%u), aborting\n",
		   i, j, (*distances)[i][j], i, i, (*distances)[i][i]);
	return;
      }
    }
  }

  hwloc__setup_misc_level_from_distances(topology, nbobjs, objs, _distances, 0);
}

/*
 * Use the given number of processors and the optional online cpuset if given
 * to set a PU level.
 */
void
hwloc_setup_pu_level(struct hwloc_topology *topology,
		     unsigned nb_pus)
{
  struct hwloc_obj *obj;
  unsigned oscpu,cpu;

  hwloc_debug("%s", "\n\n * CPU cpusets *\n\n");
  for (cpu=0,oscpu=0; cpu<nb_pus; oscpu++)
    {
      obj = hwloc_alloc_setup_object(HWLOC_OBJ_PU, oscpu);
      obj->cpuset = hwloc_cpuset_alloc();
      hwloc_cpuset_cpu(obj->cpuset, oscpu);

      hwloc_debug_2args_cpuset("cpu %u (os %u) has cpuset %s\n",
		 cpu, oscpu, obj->cpuset);
      hwloc_insert_object_by_cpuset(topology, obj);

      cpu++;
    }
}

static void
print_object(struct hwloc_topology *topology, int indent __hwloc_attribute_unused, hwloc_obj_t obj)
{
  char line[256], *cpuset = NULL;
  hwloc_debug("%*s", 2*indent, "");
  hwloc_obj_snprintf(line, sizeof(line), topology, obj, "#", 1);
  hwloc_debug("%s", line);
  if (obj->cpuset) {
    hwloc_cpuset_asprintf(&cpuset, obj->cpuset);
    hwloc_debug(" cpuset %s", cpuset);
    free(cpuset);
  }
  if (obj->complete_cpuset) {
    hwloc_cpuset_asprintf(&cpuset, obj->complete_cpuset);
    hwloc_debug(" complete %s", cpuset);
    free(cpuset);
  }
  if (obj->online_cpuset) {
    hwloc_cpuset_asprintf(&cpuset, obj->online_cpuset);
    hwloc_debug(" online %s", cpuset);
    free(cpuset);
  }
  if (obj->allowed_cpuset) {
    hwloc_cpuset_asprintf(&cpuset, obj->allowed_cpuset);
    hwloc_debug(" allowed %s", cpuset);
    free(cpuset);
  }
  if (obj->nodeset) {
    hwloc_cpuset_asprintf(&cpuset, obj->nodeset);
    hwloc_debug(" nodeset %s", cpuset);
    free(cpuset);
  }
  if (obj->complete_nodeset) {
    hwloc_cpuset_asprintf(&cpuset, obj->complete_nodeset);
    hwloc_debug(" completeN %s", cpuset);
    free(cpuset);
  }
  if (obj->allowed_nodeset) {
    hwloc_cpuset_asprintf(&cpuset, obj->allowed_nodeset);
    hwloc_debug(" allowedN %s", cpuset);
    free(cpuset);
  }
  if (obj->arity)
    hwloc_debug(" arity %u", obj->arity);
  hwloc_debug("%s", "\n");
}

/* Just for debugging.  */
static void
print_objects(struct hwloc_topology *topology, int indent, hwloc_obj_t obj)
{
  print_object(topology, indent, obj);
  for (obj = obj->first_child; obj; obj = obj->next_sibling)
    print_objects(topology, indent + 1, obj);
}

/* Free an object and all its content.  */
void
free_object(hwloc_obj_t obj)
{
  switch (obj->type) {
  case HWLOC_OBJ_MACHINE:
    free(obj->attr->machine.dmi_board_vendor);
    free(obj->attr->machine.dmi_board_name);
    break;
  default:
    break;
  }
  free(obj->memory.page_types);
  free(obj->attr);
  free(obj->children);
  free(obj->name);
  hwloc_cpuset_free(obj->cpuset);
  hwloc_cpuset_free(obj->complete_cpuset);
  hwloc_cpuset_free(obj->online_cpuset);
  hwloc_cpuset_free(obj->allowed_cpuset);
  hwloc_cpuset_free(obj->nodeset);
  hwloc_cpuset_free(obj->complete_nodeset);
  hwloc_cpuset_free(obj->allowed_nodeset);
  free(obj);
}

/*
 * How to compare objects based on types.
 *
 * Note that HIGHER/LOWER is only a (consistent) heuristic, used to sort
 * objects with same cpuset consistently.
 * Only EQUAL / not EQUAL can be relied upon.
 */

enum hwloc_type_cmp_e {
  HWLOC_TYPE_HIGHER,
  HWLOC_TYPE_DEEPER,
  HWLOC_TYPE_EQUAL
};

static const unsigned obj_type_order[] = {
  [HWLOC_OBJ_SYSTEM] = 0,
  [HWLOC_OBJ_MACHINE] = 1,
  [HWLOC_OBJ_MISC] = 2,
  [HWLOC_OBJ_NODE] = 3,
  [HWLOC_OBJ_SOCKET] = 4,
  [HWLOC_OBJ_CACHE] = 5,
  [HWLOC_OBJ_CORE] = 6,
<<<<<<< HEAD
  [HWLOC_OBJ_BRIDGE] = 7,
  [HWLOC_OBJ_PCI_DEVICE] = 8,
  [HWLOC_OBJ_PROC] = 9
=======
  [HWLOC_OBJ_PU] = 7
>>>>>>> accbf814
};

static const hwloc_obj_type_t obj_order_type[] = {
  [0] = HWLOC_OBJ_SYSTEM,
  [1] = HWLOC_OBJ_MACHINE,
  [2] = HWLOC_OBJ_MISC,
  [3] = HWLOC_OBJ_NODE,
  [4] = HWLOC_OBJ_SOCKET,
  [5] = HWLOC_OBJ_CACHE,
  [6] = HWLOC_OBJ_CORE,
<<<<<<< HEAD
  [7] = HWLOC_OBJ_BRIDGE,
  [8] = HWLOC_OBJ_PCI_DEVICE,
  [9] = HWLOC_OBJ_PROC
=======
  [7] = HWLOC_OBJ_PU
>>>>>>> accbf814
};

static unsigned __hwloc_attribute_const
hwloc_get_type_order(hwloc_obj_type_t type)
{
  return obj_type_order[type];
}

static hwloc_obj_type_t hwloc_get_order_type(int order)
{
  return obj_order_type[order];
}

int hwloc_compare_types (hwloc_obj_type_t type1, hwloc_obj_type_t type2)
{
  /* bridge and devices are only comparable with each others and with machine and system */
  if ((type1 == HWLOC_OBJ_BRIDGE || type1 == HWLOC_OBJ_PCI_DEVICE)
      && type2 != HWLOC_OBJ_BRIDGE && type2 != HWLOC_OBJ_PCI_DEVICE
      && type2 != HWLOC_OBJ_SYSTEM && type2 != HWLOC_OBJ_MACHINE)
    return HWLOC_TYPE_UNORDERED;
  if ((type2 == HWLOC_OBJ_BRIDGE || type2 == HWLOC_OBJ_PCI_DEVICE)
      && type1 != HWLOC_OBJ_BRIDGE && type1 != HWLOC_OBJ_PCI_DEVICE
      && type1 != HWLOC_OBJ_SYSTEM && type1 != HWLOC_OBJ_MACHINE)
    return HWLOC_TYPE_UNORDERED;

  unsigned order1 = hwloc_get_type_order(type1);
  unsigned order2 = hwloc_get_type_order(type2);
  return order1 - order2;
}

static enum hwloc_type_cmp_e
hwloc_type_cmp(hwloc_obj_t obj1, hwloc_obj_t obj2)
{
  if (hwloc_compare_types(obj1->type, obj2->type) > 0)
    return HWLOC_TYPE_DEEPER;
  if (hwloc_compare_types(obj1->type, obj2->type) < 0)
    return HWLOC_TYPE_HIGHER;

  /* Caches have the same types but can have different depths.  */
  if (obj1->type == HWLOC_OBJ_CACHE) {
    if (obj1->attr->cache.depth < obj2->attr->cache.depth)
      return HWLOC_TYPE_DEEPER;
    else if (obj1->attr->cache.depth > obj2->attr->cache.depth)
      return HWLOC_TYPE_HIGHER;
  }

  /* Misc objects have the same types but can have different depths.  */
  if (obj1->type == HWLOC_OBJ_MISC) {
    if (obj1->attr->misc.depth < obj2->attr->misc.depth)
      return HWLOC_TYPE_DEEPER;
    else if (obj1->attr->misc.depth > obj2->attr->misc.depth)
      return HWLOC_TYPE_HIGHER;
  }

  /* Bridges objects have the same types but can have different depths.  */
  if (obj1->type == HWLOC_OBJ_BRIDGE) {
    if (obj1->attr->bridge.depth < obj2->attr->bridge.depth)
      return HWLOC_TYPE_DEEPER;
    else if (obj1->attr->bridge.depth > obj2->attr->bridge.depth)
      return HWLOC_TYPE_HIGHER;
  }

  return HWLOC_TYPE_EQUAL;
}

/*
 * How to compare objects based on cpusets.
 */

enum hwloc_obj_cmp_e {
  HWLOC_OBJ_EQUAL,	/**< \brief Equal */
  HWLOC_OBJ_INCLUDED,	/**< \brief Strictly included into */
  HWLOC_OBJ_CONTAINS,	/**< \brief Strictly contains */
  HWLOC_OBJ_INTERSECTS,	/**< \brief Intersects, but no inclusion! */
  HWLOC_OBJ_DIFFERENT	/**< \brief No intersection */
};

static int
hwloc_obj_cmp(hwloc_obj_t obj1, hwloc_obj_t obj2)
{
  if (!obj1->cpuset || hwloc_cpuset_iszero(obj1->cpuset)
      || !obj2->cpuset || hwloc_cpuset_iszero(obj2->cpuset))
    return HWLOC_OBJ_DIFFERENT;

  if (hwloc_cpuset_isequal(obj1->cpuset, obj2->cpuset)) {

    /* Same cpuset, subsort by type to have a consistent ordering.  */

    switch (hwloc_type_cmp(obj1, obj2)) {
      case HWLOC_TYPE_DEEPER:
	return HWLOC_OBJ_INCLUDED;
      case HWLOC_TYPE_HIGHER:
	return HWLOC_OBJ_CONTAINS;
      case HWLOC_TYPE_EQUAL:
	/* Same level cpuset and type!  Let's hope it's coherent.  */
	return HWLOC_OBJ_EQUAL;
    }

    /* For dumb compilers */
    abort();

  } else {

    /* Different cpusets, sort by inclusion.  */

    if (hwloc_cpuset_isincluded(obj1->cpuset, obj2->cpuset))
      return HWLOC_OBJ_INCLUDED;

    if (hwloc_cpuset_isincluded(obj2->cpuset, obj1->cpuset))
      return HWLOC_OBJ_CONTAINS;

    if (hwloc_cpuset_intersects(obj1->cpuset, obj2->cpuset))
      return HWLOC_OBJ_INTERSECTS;

    return HWLOC_OBJ_DIFFERENT;
  }
}

/*
 * How to insert objects into the topology.
 *
 * Note: during detection, only the first_child and next_sibling pointers are
 * kept up to date.  Others are computed only once topology detection is
 * complete.
 */

#define merge_index(new, old, field) \
  if ((old)->field == (typeof((old)->field)) -1) \
    (old)->field = (new)->field;
#define merge_sizes(new, old, field) \
  if (!(old)->field) \
    (old)->field = (new)->field;
#ifdef HWLOC_DEBUG
#define check_sizes(new, old, field) \
  if ((new)->field) \
    assert((old)->field == (new)->field)
#else
#define check_sizes(new, old, field)
#endif

/* Try to insert OBJ in CUR, recurse if needed */
static void
hwloc__insert_object_by_cpuset(struct hwloc_topology *topology, hwloc_obj_t cur, hwloc_obj_t obj)
{
  hwloc_obj_t child, container, *cur_children, *obj_children, next_child = NULL;
  int put;

  /* Make sure we haven't gone too deep.  */
  if (!hwloc_cpuset_isincluded(obj->cpuset, cur->cpuset)) {
    fprintf(stderr,"recursion has gone too deep?!\n");
    return;
  }

  /* Check whether OBJ is included in some child.  */
  container = NULL;
  for (child = cur->first_child; child; child = child->next_sibling) {
    switch (hwloc_obj_cmp(obj, child)) {
      case HWLOC_OBJ_EQUAL:
        merge_index(obj, child, os_level);
	if (obj->os_level != child->os_level) {
          fprintf(stderr, "Different OS level\n");
          return;
        }
        merge_index(obj, child, os_index);
	if (obj->os_index != child->os_index) {
          fprintf(stderr, "Different OS indexes\n");
          return;
        }
	switch(obj->type) {
	  case HWLOC_OBJ_NODE:
	    /* Do not check these, it may change between calls */
	    merge_sizes(obj, child, memory.local_memory);
	    merge_sizes(obj, child, memory.total_memory);
	    /* if both objects have a page_types array, just keep the biggest one for now */
	    if (obj->memory.page_types_len && child->memory.page_types_len)
	      hwloc_debug("%s", "merging page_types by keeping the biggest one only\n");
	    if (obj->memory.page_types_len > child->memory.page_types_len) {
	      free(child->memory.page_types);
	    } else {
	      free(obj->memory.page_types);
	      obj->memory.page_types_len = child->memory.page_types_len;
	      obj->memory.page_types = child->memory.page_types;
	      child->memory.page_types = NULL;
	    }
	    break;
	  case HWLOC_OBJ_CACHE:
	    merge_sizes(obj, child, attr->cache.size);
	    check_sizes(obj, child, attr->cache.size);
	    break;
	  default:
	    break;
	}
	/* Already present, no need to insert.  */
	return;
      case HWLOC_OBJ_INCLUDED:
	if (container) {
	  /* TODO: how to report?  */
	  fprintf(stderr, "object included in several different objects!\n");
	  /* We can't handle that.  */
	  return;
	}
	/* This child contains OBJ.  */
	container = child;
	break;
      case HWLOC_OBJ_INTERSECTS:
	/* TODO: how to report?  */
	fprintf(stderr, "object intersection without inclusion!\n");
	/* We can't handle that.  */
	return;
      case HWLOC_OBJ_CONTAINS:
	/* OBJ will be above CHILD.  */
	break;
      case HWLOC_OBJ_DIFFERENT:
	/* OBJ will be alongside CHILD.  */
	break;
    }
  }

  if (container) {
    /* OBJ is strictly contained is some child of CUR, go deeper.  */
    hwloc__insert_object_by_cpuset(topology, container, obj);
    return;
  }

  /*
   * Children of CUR are either completely different from or contained into
   * OBJ. Take those that are contained (keeping sorting order), and sort OBJ
   * along those that are different.
   */

  /* OBJ is not put yet.  */
  put = 0;

  /* These will always point to the pointer to their next last child. */
  cur_children = &cur->first_child;
  obj_children = &obj->first_child;

  /* Construct CUR's and OBJ's children list.  */

  /* Iteration with prefetching to be completely safe against CHILD removal.  */
  for (child = cur->first_child, child ? next_child = child->next_sibling : NULL;
       child;
       child = next_child, child ? next_child = child->next_sibling : NULL) {

    switch (hwloc_obj_cmp(obj, child)) {

      case HWLOC_OBJ_DIFFERENT:
	/* Leave CHILD in CUR.  */
	if (!put && hwloc_cpuset_compare_first(obj->cpuset, child->cpuset) < 0) {
	  /* Sort children by cpuset: put OBJ before CHILD in CUR's children.  */
	  *cur_children = obj;
	  cur_children = &obj->next_sibling;
	  put = 1;
	}
	/* Now put CHILD in CUR's children.  */
	*cur_children = child;
	cur_children = &child->next_sibling;
	break;

      case HWLOC_OBJ_CONTAINS:
	/* OBJ contains CHILD, put the latter in the former.  */
	*obj_children = child;
	obj_children = &child->next_sibling;
	break;

      case HWLOC_OBJ_EQUAL:
      case HWLOC_OBJ_INCLUDED:
      case HWLOC_OBJ_INTERSECTS:
	/* Shouldn't ever happen as we have handled them above.  */
	abort();
    }
  }

  /* Put OBJ last in CUR's children if not already done so.  */
  if (!put) {
    *cur_children = obj;
    cur_children = &obj->next_sibling;
  }

  /* Close children lists.  */
  *obj_children = NULL;
  *cur_children = NULL;
}

void
hwloc_insert_object_by_cpuset(struct hwloc_topology *topology, hwloc_obj_t obj)
{
  /* Start at the top.  */
  /* Add the cpuset to the top */
  hwloc_cpuset_or(topology->levels[0][0]->complete_cpuset, topology->levels[0][0]->complete_cpuset, obj->cpuset);
  if (obj->nodeset)
    hwloc_cpuset_or(topology->levels[0][0]->complete_nodeset, topology->levels[0][0]->complete_nodeset, obj->nodeset);
  hwloc__insert_object_by_cpuset(topology, topology->levels[0][0], obj);
}

void
hwloc_insert_object_by_parent(struct hwloc_topology *topology, hwloc_obj_t parent, hwloc_obj_t obj)
{
  hwloc_obj_t child, next_child = obj->first_child;
  hwloc_obj_t *current;

  /* Append to the end of the list */
  for (current = &parent->first_child; *current; current = &(*current)->next_sibling)
    ;
  *current = obj;
  obj->next_sibling = NULL;
  obj->first_child = NULL;

  /* Use the new object to insert children */
  parent = obj;

  /* Recursively insert children below */
  while (next_child) {
    child = next_child;
    next_child = child->next_sibling;
    hwloc_insert_object_by_parent(topology, parent, child);
  }
}

static void
hwloc_connect(hwloc_obj_t parent);
/* Adds a misc object _after_ detection, and thus has to reconnect all the pointers */
hwloc_obj_t
hwloc_topology_insert_misc_object_by_cpuset(struct hwloc_topology *topology, hwloc_const_cpuset_t cpuset, const char *name)
{
  hwloc_obj_t obj = hwloc_alloc_setup_object(HWLOC_OBJ_MISC, -1);
  obj->cpuset = hwloc_cpuset_dup(cpuset);
  if (name)
    obj->name = strdup(name);

  hwloc_insert_object_by_cpuset(topology, obj);

  hwloc_connect(topology->levels[0][0]);

  return obj;
}

hwloc_obj_t
hwloc_topology_insert_misc_object_by_parent(struct hwloc_topology *topology, hwloc_obj_t parent, const char *name)
{
  hwloc_obj_t obj = hwloc_alloc_setup_object(HWLOC_OBJ_MISC, -1);
  if (parent->cpuset)
    obj->cpuset = hwloc_cpuset_dup(parent->cpuset);
  if (name)
    obj->name = strdup(name);

  hwloc_insert_object_by_parent(topology, parent, obj);

  hwloc_connect(topology->levels[0][0]);

  return obj;
}

/* Traverse children of a parent in a safe way: reread the next pointer as
 * appropriate to prevent crash on child deletion:  */
#define for_each_child_safe(child, parent, pchild) \
  for (pchild = &(parent)->first_child, child = *pchild; \
       child; \
       /* Check whether the current child was not dropped.  */ \
       (*pchild == child ? pchild = &(child->next_sibling) : NULL), \
       /* Get pointer to next childect.  */ \
        child = *pchild)

/* List all iodevices */
static void
append_pcidev(hwloc_topology_t topology, hwloc_obj_t obj)
{
  hwloc_obj_t child, *temp;

  if (obj->type == HWLOC_OBJ_PCI_DEVICE) {
    /* Insert in the main pcidev list */
    if (topology->first_pcidev) {
      obj->prev_cousin = topology->last_pcidev;
      obj->prev_cousin->next_cousin = obj;
      topology->last_pcidev = obj;
    } else {
      topology->first_pcidev = topology->last_pcidev = obj;
    }
  }

  for_each_child_safe(child, obj, temp)
    append_pcidev(topology, child);
}

static int hwloc_memory_page_type_compare(const void *_a, const void *_b)
{
  const struct hwloc_obj_memory_page_type_s *a = _a;
  const struct hwloc_obj_memory_page_type_s *b = _b;
  /* consider 0 as larger so that 0-size page_type go to the end */
  return b->size ? (int)(a->size - b->size) : -1;
}

/* Propagate memory counts */
static void
propagate_total_memory(hwloc_obj_t obj)
{
  hwloc_obj_t *temp, child;
  unsigned i;

  /* Propagate memory up */
  for_each_child_safe(child, obj, temp) {
    propagate_total_memory(child);
    obj->memory.total_memory += child->memory.total_memory;
  }
  obj->memory.total_memory += obj->memory.local_memory;

  /* By the way, sort the page_type array.
   * Cannot do it on insert since some backends (e.g. XML) add page_types after inserting the object.
   */
  qsort(obj->memory.page_types, obj->memory.page_types_len, sizeof(*obj->memory.page_types), hwloc_memory_page_type_compare);
  /* Ignore 0-size page_types, they are at the end */
  for(i=obj->memory.page_types_len; i>=1; i--)
    if (obj->memory.page_types[i-1].size)
      break;
  obj->memory.page_types_len = i;
}

/* Collect the cpuset of all the PU objects. */
static void
collect_proc_cpuset(hwloc_obj_t obj, hwloc_obj_t system)
{
  hwloc_obj_t child, *temp;

  if (system) {
    /* We are already given a pointer to a system object */
    if (obj->type == HWLOC_OBJ_PU)
      hwloc_cpuset_or(system->cpuset, system->cpuset, obj->cpuset);
  } else {
    if (obj->cpuset) {
      /* This object is the root of a machine */
      system = obj;
      /* Assume no PU for now */
      hwloc_cpuset_zero(obj->cpuset);
    }
  }

  for_each_child_safe(child, obj, temp)
    collect_proc_cpuset(child, system);
}

/* While traversing down and up, propagate the offline/disallowed cpus by
 * and'ing them to and from the first object that has a cpuset */
static void
propagate_unused_cpuset(hwloc_obj_t obj, hwloc_obj_t system)
{
  hwloc_obj_t child, *temp;

  if (obj->cpuset) {
    if (system) {
      /* We are already given a pointer to an system object, update it and update ourselves */
      hwloc_cpuset_t mask = hwloc_cpuset_alloc();

      /* Apply the topology cpuset */
      hwloc_cpuset_and(obj->cpuset, obj->cpuset, system->cpuset);

      /* Update complete cpuset down */
      if (obj->complete_cpuset) {
	hwloc_cpuset_and(obj->complete_cpuset, obj->complete_cpuset, system->complete_cpuset);
      } else {
	obj->complete_cpuset = hwloc_cpuset_dup(system->complete_cpuset);
	hwloc_cpuset_and(obj->complete_cpuset, obj->complete_cpuset, obj->cpuset);
      }

      /* Update online cpusets */
      if (obj->online_cpuset) {
	/* Update ours */
	hwloc_cpuset_and(obj->online_cpuset, obj->online_cpuset, system->online_cpuset);

	/* Update the given cpuset, but only what we know */
	hwloc_cpuset_copy(mask, obj->cpuset);
	hwloc_cpuset_not(mask, mask);
	hwloc_cpuset_or(mask, mask, obj->online_cpuset);
	hwloc_cpuset_and(system->online_cpuset, system->online_cpuset, mask);
      } else {
	/* Just take it as such */
	obj->online_cpuset = hwloc_cpuset_dup(system->online_cpuset);
	hwloc_cpuset_and(obj->online_cpuset, obj->online_cpuset, obj->cpuset);
      }

      /* Update allowed cpusets */
      if (obj->allowed_cpuset) {
	/* Update ours */
	hwloc_cpuset_and(obj->allowed_cpuset, obj->allowed_cpuset, system->allowed_cpuset);

	/* Update the given cpuset, but only what we know */
	hwloc_cpuset_copy(mask, obj->cpuset);
	hwloc_cpuset_not(mask, mask);
	hwloc_cpuset_or(mask, mask, obj->allowed_cpuset);
	hwloc_cpuset_and(system->allowed_cpuset, system->allowed_cpuset, mask);
      } else {
	/* Just take it as such */
	obj->allowed_cpuset = hwloc_cpuset_dup(system->allowed_cpuset);
	hwloc_cpuset_and(obj->allowed_cpuset, obj->allowed_cpuset, obj->cpuset);
      }

      hwloc_cpuset_free(mask);
    } else {
      /* This object is the root of a machine */
      system = obj;
      /* Apply complete cpuset to cpuset, online_cpuset and allowed_cpuset, it
       * will automatically be applied below */
      if (obj->complete_cpuset)
        hwloc_cpuset_and(obj->cpuset, obj->cpuset, obj->complete_cpuset);
      else
        obj->complete_cpuset = hwloc_cpuset_dup(obj->cpuset);
      if (obj->online_cpuset)
        hwloc_cpuset_and(obj->online_cpuset, obj->online_cpuset, obj->complete_cpuset);
      else
        obj->online_cpuset = hwloc_cpuset_dup(obj->complete_cpuset);
      if (obj->allowed_cpuset)
        hwloc_cpuset_and(obj->allowed_cpuset, obj->allowed_cpuset, obj->complete_cpuset);
      else
        obj->allowed_cpuset = hwloc_cpuset_dup(obj->complete_cpuset);
    }
  }

  for_each_child_safe(child, obj, temp)
    propagate_unused_cpuset(child, system);
}

/* Propagate nodesets up and down */
static void
propagate_nodeset(hwloc_obj_t obj, hwloc_obj_t system)
{
  hwloc_obj_t child, *temp;
  hwloc_cpuset_t parent_nodeset = NULL;
  int parent_weight = 0;

  if (!system && obj->nodeset) {
    system = obj;
    if (!obj->complete_nodeset)
      obj->complete_nodeset = hwloc_cpuset_dup(obj->nodeset);
    if (!obj->allowed_nodeset)
      obj->allowed_nodeset = hwloc_cpuset_dup(obj->complete_nodeset);
  }

  if (system) {
    if (obj->nodeset) {
      /* Some existing nodeset coming from above, to possibly propagate down */
      parent_nodeset = obj->nodeset;
      parent_weight = hwloc_cpuset_weight(parent_nodeset);
    } else
      obj->nodeset = hwloc_cpuset_alloc();
  }

  for_each_child_safe(child, obj, temp) {
    /* Propagate singleton nodesets down */
    if (parent_weight == 1) {
      if (!child->nodeset)
        child->nodeset = hwloc_cpuset_dup(obj->nodeset);
      else if (!hwloc_cpuset_isequal(child->nodeset, parent_nodeset)) {
        hwloc_debug_cpuset("Oops, parent nodeset %s", parent_nodeset);
        hwloc_debug_cpuset(" is different from child nodeset %s, ignoring the child one\n", child->nodeset);
        hwloc_cpuset_copy(child->nodeset, parent_nodeset);
      }
    }

    /* Recurse */
    propagate_nodeset(child, system);

    /* Propagate children nodesets up */
    if (system && child->nodeset)
      hwloc_cpuset_or(obj->nodeset, obj->nodeset, child->nodeset);
  }
}

/* Propagate allowed and complete nodesets */
static void
propagate_nodesets(hwloc_obj_t obj)
{
  hwloc_cpuset_t mask = hwloc_cpuset_alloc();
  hwloc_obj_t child, *temp;

  for_each_child_safe(child, obj, temp) {
    if (obj->nodeset) {
      /* Update complete nodesets down */
      if (child->complete_nodeset) {
        hwloc_cpuset_and(child->complete_nodeset, child->complete_nodeset, obj->complete_nodeset);
      } else if (child->nodeset) {
        child->complete_nodeset = hwloc_cpuset_dup(obj->complete_nodeset);
        hwloc_cpuset_and(child->complete_nodeset, child->complete_nodeset, child->nodeset);
      } /* else the child doesn't have nodeset information, we can not provide a complete nodeset */

      /* Update allowed nodesets down */
      if (child->allowed_nodeset) {
        hwloc_cpuset_and(child->allowed_nodeset, child->allowed_nodeset, obj->allowed_nodeset);
      } else if (child->nodeset) {
        child->allowed_nodeset = hwloc_cpuset_dup(obj->allowed_nodeset);
        hwloc_cpuset_and(child->allowed_nodeset, child->allowed_nodeset, child->nodeset);
      }
    }

    propagate_nodesets(child);

    if (obj->nodeset) {
      /* Update allowed nodesets up */
      if (child->nodeset && child->allowed_nodeset) {
        hwloc_cpuset_copy(mask, child->nodeset);
        hwloc_cpuset_not(mask, mask);
        hwloc_cpuset_or(mask, mask, child->allowed_nodeset);
        hwloc_cpuset_and(obj->allowed_nodeset, obj->allowed_nodeset, mask);
      }
    }
  }
  hwloc_cpuset_free(mask);

  if (obj->nodeset) {
    /* Apply complete nodeset to nodeset and allowed_nodeset */
    if (obj->complete_nodeset)
      hwloc_cpuset_and(obj->nodeset, obj->nodeset, obj->complete_nodeset);
    else
      obj->complete_nodeset = hwloc_cpuset_dup(obj->nodeset);
    if (obj->allowed_nodeset)
      hwloc_cpuset_and(obj->allowed_nodeset, obj->allowed_nodeset, obj->complete_nodeset);
    else
      obj->allowed_nodeset = hwloc_cpuset_dup(obj->complete_nodeset);
  }
}

static void
apply_nodeset(hwloc_obj_t obj, hwloc_obj_t system)
{
  unsigned i;
  hwloc_obj_t child, *temp;

  if (system) {
    if (obj->type == HWLOC_OBJ_NODE && obj->os_index != (unsigned) -1 &&
        !hwloc_cpuset_isset(system->allowed_nodeset, obj->os_index)) {
      hwloc_debug("Dropping memory from disallowed node %u\n", obj->os_index);
      obj->memory.local_memory = 0;
      obj->memory.total_memory = 0;
      for(i=0; i<obj->memory.page_types_len; i++)
	obj->memory.page_types[i].count = 0;
    }
  } else {
    if (obj->allowed_nodeset) {
      system = obj;
    }
  }

  for_each_child_safe(child, obj, temp)
    apply_nodeset(child, system);
}

static void
remove_unused_cpusets(hwloc_obj_t obj)
{
  hwloc_obj_t child, *temp;

  if (obj->cpuset) {
    hwloc_cpuset_and(obj->cpuset, obj->cpuset, obj->online_cpuset);
    hwloc_cpuset_and(obj->cpuset, obj->cpuset, obj->allowed_cpuset);
  }

  for_each_child_safe(child, obj, temp)
    remove_unused_cpusets(child);
}

static void
drop_object(hwloc_obj_t *pparent)
{
  hwloc_obj_t parent = *pparent;
  hwloc_obj_t child = parent->first_child;
  /* Replace object with its list of children */
  if (child) {
    *pparent = child;
    while (child->next_sibling)
      child = child->next_sibling;
    child->next_sibling = parent->next_sibling;
  } else
    *pparent = parent->next_sibling;
  /* Remove ignored object */
  free_object(parent);
}

/* Remove all ignored objects.  */
static void
remove_ignored(hwloc_topology_t topology, hwloc_obj_t *pparent)
{
  hwloc_obj_t parent = *pparent, child, *pchild;

  for_each_child_safe(child, parent, pchild)
    remove_ignored(topology, pchild);

  if (topology->ignored_types[parent->type] == HWLOC_IGNORE_TYPE_ALWAYS) {
    hwloc_debug("%s", "\nDropping ignored object ");
    print_object(topology, 0, parent);
    drop_object(pparent);
  }
}

static void
do_free_object(hwloc_obj_t *pobj)
{
  hwloc_obj_t obj = *pobj, child, *pchild;

  for_each_child_safe(child, obj, pchild)
    do_free_object(pchild);

  *pobj = obj->next_sibling;
  free_object(obj);
}

/* Remove all children whose cpuset is empty, except NUMA nodes
 * since we want to keep memory information, and except PCI bridges and devices.
 */
static void
remove_empty(hwloc_topology_t topology, hwloc_obj_t *pobj)
{
  hwloc_obj_t obj = *pobj, child, *pchild;

  for_each_child_safe(child, obj, pchild)
    remove_empty(topology, pchild);

  if (obj->type != HWLOC_OBJ_NODE
<<<<<<< HEAD
      && obj->type != HWLOC_OBJ_PCI_DEVICE
      && obj->type != HWLOC_OBJ_BRIDGE
=======
>>>>>>> accbf814
      && obj->cpuset
      && hwloc_cpuset_iszero(obj->cpuset)) {
    /* Remove empty children */
    hwloc_debug("%s", "\nRemoving empty object ");
    print_object(topology, 0, obj);
    do_free_object(pobj);
  }
}

/*
 * Merge with the only child if either the parent or the child has a type to be
 * ignored while keeping structure
 */
static void
merge_useless_child(hwloc_topology_t topology, hwloc_obj_t *pparent)
{
  hwloc_obj_t parent = *pparent, child, *pchild;

  for_each_child_safe(child, parent, pchild)
    merge_useless_child(topology, pchild);

  child = parent->first_child;
  if (!child || child->next_sibling)
    /* There are no or several children, it's useful to keep them.  */
    return;

  /* TODO: have a preference order?  */
  if (topology->ignored_types[parent->type] == HWLOC_IGNORE_TYPE_KEEP_STRUCTURE) {
    /* Parent can be ignored in favor of the child.  */
    hwloc_debug("%s", "\nIgnoring parent ");
    print_object(topology, 0, parent);
    *pparent = child;
    child->next_sibling = parent->next_sibling;
    free_object(parent);
  } else if (topology->ignored_types[child->type] == HWLOC_IGNORE_TYPE_KEEP_STRUCTURE) {
    /* Child can be ignored in favor of the parent.  */
    hwloc_debug("%s", "\nIgnoring child ");
    print_object(topology, 0, child);
    parent->first_child = child->first_child;
    free_object(child);
  }
}

/*
 * Initialize handy pointers in the whole topology
 */
static void
hwloc_connect(hwloc_obj_t parent)
{
  unsigned n;
  hwloc_obj_t child, prev_child = NULL;

  for (n = 0, child = parent->first_child;
       child;
       n++,   prev_child = child, child = child->next_sibling) {
    child->parent = parent;
    child->sibling_rank = n;
    child->prev_sibling = prev_child;
  }
  parent->last_child = prev_child;

  parent->arity = n;
  free(parent->children);
  if (!n) {
    parent->children = NULL;
    return;
  }

  parent->children = malloc(n * sizeof(*parent->children));
  for (n = 0, child = parent->first_child;
       child;
       n++,   child = child->next_sibling) {
    parent->children[n] = child;
    hwloc_connect(child);
  }
}

/*
 * Check whether there is an object below ROOT that has the same type as OBJ
 */
static int
find_same_type(hwloc_obj_t root, hwloc_obj_t obj)
{
  hwloc_obj_t child;

  if (hwloc_type_cmp(root, obj) == HWLOC_TYPE_EQUAL)
    return 1;

  for (child = root->first_child; child; child = child->next_sibling)
    if (find_same_type(child, obj))
      return 1;

  return 0;
}

/*
 * Empty binding hooks always returning success
 */

static int dontset_thisthread_cpubind(hwloc_topology_t topology __hwloc_attribute_unused, hwloc_const_cpuset_t set __hwloc_attribute_unused, int policy __hwloc_attribute_unused)
{
  return 0;
}
static int dontget_thisthread_cpubind(hwloc_topology_t topology __hwloc_attribute_unused, hwloc_cpuset_t set, int policy __hwloc_attribute_unused)
{
  hwloc_cpuset_copy(set, hwloc_topology_get_complete_cpuset(topology));
  return 0;
}
static int dontset_thisproc_cpubind(hwloc_topology_t topology __hwloc_attribute_unused, hwloc_const_cpuset_t set __hwloc_attribute_unused, int policy __hwloc_attribute_unused)
{
  return 0;
}
static int dontget_thisproc_cpubind(hwloc_topology_t topology __hwloc_attribute_unused, hwloc_cpuset_t set, int policy __hwloc_attribute_unused)
{
  hwloc_const_cpuset_t cpuset = hwloc_topology_get_complete_cpuset(topology);
  if (cpuset) {
    hwloc_cpuset_copy(set,cpuset);
    return 0;
  } else
    return -1;
}
static int dontset_proc_cpubind(hwloc_topology_t topology __hwloc_attribute_unused, hwloc_pid_t pid __hwloc_attribute_unused, hwloc_const_cpuset_t set __hwloc_attribute_unused, int policy __hwloc_attribute_unused)
{
  return 0;
}
static int dontget_proc_cpubind(hwloc_topology_t topology __hwloc_attribute_unused, hwloc_pid_t pid __hwloc_attribute_unused, hwloc_cpuset_t cpuset, int policy __hwloc_attribute_unused)
{
  hwloc_cpuset_copy(cpuset, hwloc_topology_get_complete_cpuset(topology));
  return 0;
}
#ifdef hwloc_thread_t
static int dontset_thread_cpubind(hwloc_topology_t topology __hwloc_attribute_unused, hwloc_thread_t tid __hwloc_attribute_unused, hwloc_const_cpuset_t set __hwloc_attribute_unused, int policy __hwloc_attribute_unused)
{
  return 0;
}
static int dontget_thread_cpubind(hwloc_topology_t topology __hwloc_attribute_unused, hwloc_thread_t tid __hwloc_attribute_unused, hwloc_cpuset_t cpuset, int policy __hwloc_attribute_unused)
{
  hwloc_cpuset_copy(cpuset, hwloc_topology_get_complete_cpuset(topology));
  return 0;
}
#endif

static void alloc_cpusets(hwloc_obj_t obj)
{
  obj->cpuset = hwloc_cpuset_alloc();
  obj->complete_cpuset = hwloc_cpuset_alloc();
  obj->online_cpuset = hwloc_cpuset_alloc();
  obj->allowed_cpuset = hwloc_cpuset_alloc();
  obj->nodeset = hwloc_cpuset_alloc();
  obj->complete_nodeset = hwloc_cpuset_alloc();
  obj->allowed_nodeset = hwloc_cpuset_alloc();
  hwloc_cpuset_fill(obj->cpuset);
  hwloc_cpuset_zero(obj->complete_cpuset);
  hwloc_cpuset_fill(obj->online_cpuset);
  hwloc_cpuset_fill(obj->allowed_cpuset);
  hwloc_cpuset_zero(obj->nodeset);
  hwloc_cpuset_zero(obj->complete_nodeset);
  hwloc_cpuset_fill(obj->allowed_nodeset);
}

/* Main discovery loop */
static void
hwloc_discover(struct hwloc_topology *topology)
{
  unsigned l, i=0, taken_i, new_i, j;
  hwloc_obj_t *objs, *taken_objs, *new_objs, top_obj;
  unsigned n_objs, n_taken_objs, n_new_objs;

  if (topology->backend_type == HWLOC_BACKEND_SYNTHETIC) {
    alloc_cpusets(topology->levels[0][0]);
    hwloc_look_synthetic(topology);
#ifdef HWLOC_HAVE_XML
  } else if (topology->backend_type == HWLOC_BACKEND_XML) {
    hwloc_look_xml(topology);
#endif
  } else {

  /* Raw detection, from coarser levels to finer levels for more efficiency.  */

  /* hwloc_look_* functions should use hwloc_obj_add to add objects initialized
   * through hwloc_alloc_setup_object. For node levels, nodeset, memory_Kb and
   * huge_page_free must be initialized. For cache levels, memory_kB and
   * attr->cache.depth must be initialized. For misc levels, attr->misc.depth
   * must be initialized.
   */

  /* There must be at least a PU object for each logical processor, at worse
   * produced by hwloc_setup_pu_level()
   */

  /* To be able to just use hwloc_insert_object_by_cpuset to insert the object
   * in the topology according to the cpuset, the cpuset field must be
   * initialized.
   */

  /* If the OS can provide NUMA distances, it should call
   * hwloc_setup_misc_level_from_distances() to automatically group NUMA nodes
   * into misc objects.
   */

  /* A priori, All processors are visible in the topology, online, and allowed
   * for the application.
   *
   * - If some processors exist but topology information is unknown for them
   *   (and thus the backend couldn't create objects for them), they should be
   *   added to the complete_cpuset field of the lowest object where the object
   *   could reside.
   *
   * - If some processors are not online, they should be dropped from the
   *   online_cpuset field.
   *
   * - If some processors are not allowed for the application (e.g. for
   *   administration reasons), they should be dropped from the allowed_cpuset
   *   field.
   *
   * The same applies to the node sets complete_nodeset and allowed_cpuset.
   *
   * If such field doesn't exist yet, it can be allocated, and initialized to
   * zero (for complete), or to full (for online and allowed). The values are
   * automatically propagated to the whole tree after detection.
   *
   * Here, we only allocate cpusets for the root object.
   */

    alloc_cpusets(topology->levels[0][0]);

  /* Each OS type should also fill the bind functions pointers, at least the
   * set_cpubind one
   */

#    ifdef HWLOC_LINUX_SYS
#      define HAVE_OS_SUPPORT
    hwloc_look_linux(topology);
#    endif /* HWLOC_LINUX_SYS */

#    ifdef HWLOC_AIX_SYS
#      define HAVE_OS_SUPPORT
    hwloc_look_aix(topology);
#    endif /* HWLOC_AIX_SYS */

#    ifdef HWLOC_OSF_SYS
#      define HAVE_OS_SUPPORT
    hwloc_look_osf(topology);
#    endif /* HWLOC_OSF_SYS */

#    ifdef HWLOC_SOLARIS_SYS
#      define HAVE_OS_SUPPORT
    hwloc_look_solaris(topology);
#    endif /* HWLOC_SOLARIS_SYS */

#    ifdef HWLOC_WIN_SYS
#      define HAVE_OS_SUPPORT
    hwloc_look_windows(topology);
#    endif /* HWLOC_WIN_SYS */

#    ifdef HWLOC_DARWIN_SYS
#      define HAVE_OS_SUPPORT
    hwloc_look_darwin(topology);
#    endif /* HWLOC_DARWIN_SYS */

#    ifdef HWLOC_FREEBSD_SYS
#      define HAVE_OS_SUPPORT
    hwloc_look_freebsd(topology);
#    endif /* HWLOC_FREEBSD_SYS */

#    ifdef HWLOC_HPUX_SYS
#      define HAVE_OS_SUPPORT
    hwloc_look_hpux(topology);
#    endif /* HWLOC_HPUX_SYS */

#    ifndef HAVE_OS_SUPPORT
    hwloc_setup_pu_level(topology, hwloc_fallback_nbprocessors(topology));
#    endif /* Unsupported OS */
  }

  print_objects(topology, 0, topology->levels[0][0]);

  /* First tweak a bit to clean the topology.  */
  hwloc_debug("%s", "\nRestrict topology cpusets to existing PU and NODE objects\n");
  collect_proc_cpuset(topology->levels[0][0], NULL);

  hwloc_debug("%s", "\nPropagate offline and disallowed cpus down and up\n");
  propagate_unused_cpuset(topology->levels[0][0], NULL);

  if (topology->levels[0][0]->complete_nodeset && hwloc_cpuset_iszero(topology->levels[0][0]->complete_nodeset)) {
    /* No nodeset, drop all of them */
    hwloc_cpuset_free(topology->levels[0][0]->nodeset);
    topology->levels[0][0]->nodeset = NULL;
    hwloc_cpuset_free(topology->levels[0][0]->complete_nodeset);
    topology->levels[0][0]->complete_nodeset = NULL;
    hwloc_cpuset_free(topology->levels[0][0]->allowed_nodeset);
    topology->levels[0][0]->allowed_nodeset = NULL;
  }
  hwloc_debug("%s", "\nPropagate nodesets\n");
  propagate_nodeset(topology->levels[0][0], NULL);
  propagate_nodesets(topology->levels[0][0]);

  print_objects(topology, 0, topology->levels[0][0]);

  if (!topology->flags & HWLOC_TOPOLOGY_FLAG_WHOLE_SYSTEM) {
    hwloc_debug("%s", "\nRemoving unauthorized and offline cpusets from all cpusets\n");
    remove_unused_cpusets(topology->levels[0][0]);

    hwloc_debug("%s", "\nRemoving disallowed memory according to nodesets\n");
    apply_nodeset(topology->levels[0][0], NULL);

    print_objects(topology, 0, topology->levels[0][0]);
  }

  hwloc_debug("%s", "\nRemoving ignored objects\n");
  remove_ignored(topology, &topology->levels[0][0]);

  print_objects(topology, 0, topology->levels[0][0]);

  hwloc_debug("%s", "\nRemoving empty objects except numa nodes and PCI devices\n");
  remove_empty(topology, &topology->levels[0][0]);

  print_objects(topology, 0, topology->levels[0][0]);

  hwloc_debug("%s", "\nRemoving objects whose type has HWLOC_IGNORE_TYPE_KEEP_STRUCTURE and have only one child or are the only child\n");
  merge_useless_child(topology, &topology->levels[0][0]);

  print_objects(topology, 0, topology->levels[0][0]);

  hwloc_debug("%s", "\nOk, finished tweaking, now connect\n");

  /* Now connect handy pointers.  */

  hwloc_connect(topology->levels[0][0]);

  print_objects(topology, 0, topology->levels[0][0]);

  /* Explore the resulting topology level by level.  */

  /* initialize all depth to unknown */
  for (l=1; l < HWLOC_OBJ_TYPE_MAX; l++)
    topology->type_depth[l] = HWLOC_TYPE_DEPTH_UNKNOWN;
  topology->type_depth[topology->levels[0][0]->type] = 0;

  /* Start with children of the whole system.  */
  l = 0;
  n_objs = topology->levels[0][0]->arity;
  objs = malloc(n_objs * sizeof(objs[0]));
  memcpy(objs, topology->levels[0][0]->children, n_objs * sizeof(objs[0]));

  /* Keep building levels while there are objects left in OBJS.  */
  while (n_objs) {

    /* First find which type of object is the topmost.
     * Don't use PU if there are other types since we want to keep PU at the bottom.
     */
    for (i = 0; i < n_objs; i++)
      if (objs[i]->type != HWLOC_OBJ_PU)
        break;
    top_obj = i == n_objs ? objs[0] : objs[i];
    for (i = 0; i < n_objs; i++) {
      if (hwloc_type_cmp(top_obj, objs[i]) != HWLOC_TYPE_EQUAL) {
	if (find_same_type(objs[i], top_obj)) {
	  /* OBJS[i] is strictly above an object of the same type as TOP_OBJ, so it
	   * is above TOP_OBJ.  */
	  top_obj = objs[i];
	}
      }
    }

    /* Now peek all objects of the same type, build a level with that and
     * replace them with their children.  */

    /* First count them.  */
    n_taken_objs = 0;
    n_new_objs = 0;
    for (i = 0; i < n_objs; i++)
      if (hwloc_type_cmp(top_obj, objs[i]) == HWLOC_TYPE_EQUAL) {
	n_taken_objs++;
	n_new_objs += objs[i]->arity;
      }

    /* New level.  */
    taken_objs = malloc((n_taken_objs + 1) * sizeof(taken_objs[0]));
    /* New list of pending objects.  */
    new_objs = malloc((n_objs - n_taken_objs + n_new_objs) * sizeof(new_objs[0]));

    taken_i = 0;
    new_i = 0;
    for (i = 0; i < n_objs; i++)
      if (hwloc_type_cmp(top_obj, objs[i]) == HWLOC_TYPE_EQUAL) {
	/* Take it, add children.  */
	taken_objs[taken_i++] = objs[i];
	for (j = 0; j < objs[i]->arity; j++)
	  new_objs[new_i++] = objs[i]->children[j];
      } else
	/* Leave it.  */
	new_objs[new_i++] = objs[i];


#ifdef HWLOC_DEBUG
    /* Make sure we didn't mess up.  */
    assert(taken_i == n_taken_objs);
    assert(new_i == n_objs - n_taken_objs + n_new_objs);
#endif

    /* Ok, put numbers in the level.  */
    for (i = 0; i < n_taken_objs; i++) {
      taken_objs[i]->depth = topology->nb_levels;
      taken_objs[i]->logical_index = i;
      if (i) {
	taken_objs[i]->prev_cousin = taken_objs[i-1];
	taken_objs[i-1]->next_cousin = taken_objs[i];
      }
    }

    /* One more level!  */
    if (top_obj->type == HWLOC_OBJ_CACHE)
      hwloc_debug("--- Cache level depth %u", top_obj->attr->cache.depth);
    else
      hwloc_debug("--- %s level", hwloc_obj_type_string(top_obj->type));
    hwloc_debug(" has number %u\n\n", topology->nb_levels);

    if (topology->type_depth[top_obj->type] == HWLOC_TYPE_DEPTH_UNKNOWN)
      topology->type_depth[top_obj->type] = topology->nb_levels;
    else
      topology->type_depth[top_obj->type] = HWLOC_TYPE_DEPTH_MULTIPLE; /* mark as unknown */

    taken_objs[n_taken_objs] = NULL;

    topology->level_nbobjects[topology->nb_levels] = n_taken_objs;
    topology->levels[topology->nb_levels] = taken_objs;

    topology->nb_levels++;

    free(objs);
    objs = new_objs;
    n_objs = new_i;
  }

  /* It's empty now.  */
  free(objs);

  /* accumulate children memory in total_memory fields (only once parent is set) */
  hwloc_debug("%s", "\nPropagate total memory up\n");
  propagate_total_memory(topology->levels[0][0]);

  /*
   * Additional detection, using hwloc_insert_object to add a few objects here
   * and there.
   */

  /* PCI */
  if (!(topology->flags & HWLOC_TOPOLOGY_FLAG_NO_PCI)) {
    int gotsome = 0;
    hwloc_debug("%s", "\nLooking for PCI devices\n");

    if (topology->backend_type == HWLOC_BACKEND_SYNTHETIC) {
      /* TODO */
    }
#ifdef HWLOC_HAVE_XML
    else if (topology->backend_type == HWLOC_BACKEND_XML) {
      /* TODO */
    }
#endif
#ifdef HWLOC_HAVE_LIBPCI
    else if (topology->is_thissystem) {
      hwloc_look_libpci(topology);
      gotsome = 1;
    }
#endif

    if (gotsome) {
      print_objects(topology, 0, topology->levels[0][0]);

      hwloc_debug("%s", "\nNow reconnecting\n");

      hwloc_connect(topology->levels[0][0]);

      print_objects(topology, 0, topology->levels[0][0]);
    } else {
      hwloc_debug("%s", "\nno PCI detection\n");
    }
  }

  append_pcidev(topology, topology->levels[0][0]);

  /*
   * Eventually, register OS-specific binding functions
   */

  if (topology->flags & HWLOC_TOPOLOGY_FLAG_IS_THISSYSTEM)
    topology->is_thissystem = 1;

  if (topology->is_thissystem) {
#    ifdef HWLOC_LINUX_SYS
    hwloc_set_linux_hooks(topology);
#    endif /* HWLOC_LINUX_SYS */

#    ifdef HWLOC_AIX_SYS
    hwloc_set_aix_hooks(topology);
#    endif /* HWLOC_AIX_SYS */

#    ifdef HWLOC_OSF_SYS
    hwloc_set_osf_hooks(topology);
#    endif /* HWLOC_OSF_SYS */

#    ifdef HWLOC_SOLARIS_SYS
    hwloc_set_solaris_hooks(topology);
#    endif /* HWLOC_SOLARIS_SYS */

#    ifdef HWLOC_WIN_SYS
    hwloc_set_windows_hooks(topology);
#    endif /* HWLOC_WIN_SYS */

#    ifdef HWLOC_DARWIN_SYS
    hwloc_set_darwin_hooks(topology);
#    endif /* HWLOC_DARWIN_SYS */

#    ifdef HWLOC_FREEBSD_SYS
    hwloc_set_freebsd_hooks(topology);
#    endif /* HWLOC_FREEBSD_SYS */

#    ifdef HWLOC_HPUX_SYS
    hwloc_set_hpux_hooks(topology);
#    endif /* HWLOC_HPUX_SYS */
  } else {
    topology->set_thisproc_cpubind = dontset_thisproc_cpubind;
    topology->get_thisproc_cpubind = dontget_thisproc_cpubind;
    topology->set_thisthread_cpubind = dontset_thisthread_cpubind;
    topology->get_thisthread_cpubind = dontget_thisthread_cpubind;
    topology->set_proc_cpubind = dontset_proc_cpubind;
    topology->get_proc_cpubind = dontget_proc_cpubind;
#ifdef hwloc_thread_t
    topology->set_thread_cpubind = dontset_thread_cpubind;
    topology->get_thread_cpubind = dontget_thread_cpubind;
#endif
  }

  /* if not is_thissystem, set_cpubind is fake
   * and get_cpubind returns the whole system cpuset,
   * so don't report that set/get_cpubind as supported
   */
  if (topology->is_thissystem) {
#define DO(kind) \
    if (topology->kind) \
      topology->support.cpubind.kind = 1;
    DO(set_thisproc_cpubind);
    DO(get_thisproc_cpubind);
    DO(set_proc_cpubind);
    DO(get_proc_cpubind);
    DO(set_thisthread_cpubind);
    DO(get_thisthread_cpubind);
    DO(set_thread_cpubind);
    DO(get_thread_cpubind);
  }
}

static void
hwloc_topology_setup_defaults(struct hwloc_topology *topology)
{
  struct hwloc_obj *root_obj;
  int i;


  /* No objects by default but System on top by default */
  memset(topology->level_nbobjects, 0, sizeof(topology->level_nbobjects));
  for (i=0; i < HWLOC_OBJ_TYPE_MAX; i++)
    topology->type_depth[i] = HWLOC_TYPE_DEPTH_UNKNOWN;
  topology->nb_levels = 1; /* there's at least SYSTEM */
  topology->levels[0] = malloc (sizeof (struct hwloc_obj));
  topology->level_nbobjects[0] = 1;

  /* Create the actual machine object, but don't touch its attributes yet
   * since the OS backend may still change the object into something else
   * (for instance System)
   */
  root_obj = hwloc_alloc_setup_object(HWLOC_OBJ_MACHINE, 0);
  root_obj->depth = 0;
  root_obj->logical_index = 0;
  root_obj->sibling_rank = 0;
  topology->levels[0][0] = root_obj;
}

int
hwloc_topology_init (struct hwloc_topology **topologyp)
{
  struct hwloc_topology *topology;
  int i;

  topology = malloc (sizeof (struct hwloc_topology));
  if(!topology)
    return -1;

  /* Setup topology context */
  topology->is_loaded = 0;
  topology->flags = 0;
  topology->is_thissystem = 1;
  topology->backend_type = HWLOC_BACKEND_NONE; /* backend not specified by default */
  topology->pid = 0;

  topology->set_thisproc_cpubind = NULL;
  topology->get_thisproc_cpubind = NULL;
  topology->set_thisthread_cpubind = NULL;
  topology->get_thisthread_cpubind = NULL;
  topology->set_proc_cpubind = NULL;
  topology->get_proc_cpubind = NULL;
#ifdef hwloc_thread_t
  topology->set_thread_cpubind = NULL;
  topology->get_thread_cpubind = NULL;
#endif
  topology->first_pcidev = NULL;
  topology->last_pcidev = NULL;
  memset(&topology->support, 0, sizeof(topology->support));
  /* Only ignore useless cruft by default */
  for(i=0; i< HWLOC_OBJ_TYPE_MAX; i++)
    topology->ignored_types[i] = HWLOC_IGNORE_TYPE_NEVER;
  //topology->ignored_types[HWLOC_OBJ_MISC] = HWLOC_IGNORE_TYPE_KEEP_STRUCTURE;

  /* Make the topology look like something coherent but empty */
  hwloc_topology_setup_defaults(topology);

  *topologyp = topology;
  return 0;
}

static void
hwloc_backend_exit(struct hwloc_topology *topology)
{
  switch (topology->backend_type) {
#ifdef HWLOC_LINUX_SYS
  case HWLOC_BACKEND_SYSFS:
    hwloc_backend_sysfs_exit(topology);
    break;
#endif
#ifdef HWLOC_HAVE_XML
  case HWLOC_BACKEND_XML:
    hwloc_backend_xml_exit(topology);
    break;
#endif
  case HWLOC_BACKEND_SYNTHETIC:
    hwloc_backend_synthetic_exit(topology);
    break;
  default:
    break;
  }

  assert(topology->backend_type == HWLOC_BACKEND_NONE);
}

int
hwloc_topology_set_fsroot(struct hwloc_topology *topology, const char *fsroot_path __hwloc_attribute_unused)
{
  /* cleanup existing backend */
  hwloc_backend_exit(topology);

#ifdef HWLOC_LINUX_SYS
  if (hwloc_backend_sysfs_init(topology, fsroot_path) < 0)
    return -1;
#endif /* HWLOC_LINUX_SYS */

  return 0;
}

int
hwloc_topology_set_pid(struct hwloc_topology *topology __hwloc_attribute_unused,
                       hwloc_pid_t pid __hwloc_attribute_unused)
{
#ifdef HWLOC_LINUX_SYS
  topology->pid = pid;
  return 0;
#else /* HWLOC_LINUX_SYS */
  errno = ENOSYS;
  return -1;
#endif /* HWLOC_LINUX_SYS */
}

int
hwloc_topology_set_synthetic(struct hwloc_topology *topology, const char *description)
{
  /* cleanup existing backend */
  hwloc_backend_exit(topology);

  return hwloc_backend_synthetic_init(topology, description);
}

int
hwloc_topology_set_xml(struct hwloc_topology *topology __hwloc_attribute_unused,
                       const char *xmlpath __hwloc_attribute_unused)
{
#ifdef HWLOC_HAVE_XML
  /* cleanup existing backend */
  hwloc_backend_exit(topology);

  return hwloc_backend_xml_init(topology, xmlpath);
#else /* HWLOC_HAVE_XML */
  errno = ENOSYS;
  return -1;
#endif /* !HWLOC_HAVE_XML */
}

int
hwloc_topology_set_flags (struct hwloc_topology *topology, unsigned long flags)
{
  topology->flags = flags;
  return 0;
}

int
hwloc_topology_ignore_type(struct hwloc_topology *topology, hwloc_obj_type_t type)
{
  if (type >= HWLOC_OBJ_TYPE_MAX) {
    errno = EINVAL;
    return -1;
  }


  if (type == HWLOC_OBJ_PU) {
    /* we need the PU level */
    errno = EINVAL;
    return -1;
  }

  topology->ignored_types[type] = HWLOC_IGNORE_TYPE_ALWAYS;
  return 0;
}

int
hwloc_topology_ignore_type_keep_structure(struct hwloc_topology *topology, hwloc_obj_type_t type)
{
  if (type >= HWLOC_OBJ_TYPE_MAX) {
    errno = EINVAL;
    return -1;
  }

  if (type == HWLOC_OBJ_PU) {
    /* we need the PU level */
    errno = EINVAL;
    return -1;
  }

  topology->ignored_types[type] = HWLOC_IGNORE_TYPE_KEEP_STRUCTURE;
  return 0;
}

int
hwloc_topology_ignore_all_keep_structure(struct hwloc_topology *topology)
{
  unsigned type;
  for(type=0; type<HWLOC_OBJ_TYPE_MAX; type++)
    if (type != HWLOC_OBJ_PU)
      topology->ignored_types[type] = HWLOC_IGNORE_TYPE_KEEP_STRUCTURE;
  return 0;
}

static void
hwloc_topology_clear_tree (struct hwloc_topology *topology, struct hwloc_obj *root)
{
  unsigned i;
  for(i=0; i<root->arity; i++)
    hwloc_topology_clear_tree (topology, root->children[i]);
  free_object (root);
}

static void
hwloc_topology_clear (struct hwloc_topology *topology)
{
  unsigned l;
  hwloc_topology_clear_tree (topology, topology->levels[0][0]);
  for (l=0; l<topology->nb_levels; l++)
    free(topology->levels[l]);
}

void
hwloc_topology_destroy (struct hwloc_topology *topology)
{
  hwloc_topology_clear(topology);
  hwloc_backend_exit(topology);
  free(topology);
}

int
hwloc_topology_load (struct hwloc_topology *topology)
{
  char *local_env;

  if (topology->is_loaded) {
    hwloc_topology_clear(topology);
    hwloc_topology_setup_defaults(topology);
    topology->is_loaded = 0;
  }

  /* enforce backend anyway if a FORCE variable was given */
#ifdef HWLOC_LINUX_SYS
  {
    char *fsroot_path_env = getenv("HWLOC_FORCE_FSROOT");
    if (fsroot_path_env) {
      hwloc_backend_exit(topology);
      hwloc_backend_sysfs_init(topology, fsroot_path_env);
    }
  }
#endif
#ifdef HWLOC_HAVE_XML
  {
    char *xmlpath_env = getenv("HWLOC_FORCE_XMLFILE");
    if (xmlpath_env) {
      hwloc_backend_exit(topology);
      hwloc_backend_xml_init(topology, xmlpath_env);
    }
  }
#endif

  /* only apply non-FORCE variables if we have not changed the backend yet */
#ifdef HWLOC_LINUX_SYS
  if (topology->backend_type == HWLOC_BACKEND_NONE) {
    char *fsroot_path_env = getenv("HWLOC_FSROOT");
    if (fsroot_path_env)
      hwloc_backend_sysfs_init(topology, fsroot_path_env);
  }
#endif
#ifdef HWLOC_HAVE_XML
  if (topology->backend_type == HWLOC_BACKEND_NONE) {
    char *xmlpath_env = getenv("HWLOC_XMLFILE");
    if (xmlpath_env)
      hwloc_backend_xml_init(topology, xmlpath_env);
  }
#endif
  if (topology->backend_type == HWLOC_BACKEND_NONE) {
    local_env = getenv("HWLOC_THISSYSTEM");
    if (local_env)
      topology->is_thissystem = atoi(local_env);
  }

  /* if we haven't chosen the backend, set the OS-specific one if needed */
  if (topology->backend_type == HWLOC_BACKEND_NONE) {
#ifdef HWLOC_LINUX_SYS
    if (hwloc_backend_sysfs_init(topology, "/") < 0)
      return -1;
#endif
  }

  /* actual topology discovery */
  hwloc_discover(topology);

  /* enforce THISSYSTEM if given in a FORCE variable */
  local_env = getenv("HWLOC_FORCE_THISSYSTEM");
  if (local_env)
    topology->is_thissystem = atoi(local_env);

#ifndef HWLOC_DEBUG
  if (getenv("HWLOC_DEBUG_CHECK"))
#endif
    hwloc_topology_check(topology);

  topology->is_loaded = 1;
  return 0;
}

int
hwloc_topology_is_thissystem(struct hwloc_topology *topology)
{
  return topology->is_thissystem;
}

unsigned
hwloc_topology_get_depth(struct hwloc_topology *topology) 
{
  return topology->nb_levels;
}

/* check children between a parent object */
static void
hwloc__check_children(struct hwloc_obj *parent)
{
  hwloc_cpuset_t remaining_parent_set;
  unsigned j;

  if (!parent->arity) {
    /* check whether that parent has no children for real */
    assert(!parent->children);
    assert(!parent->first_child);
    assert(!parent->last_child);
    return;
  }
  /* check whether that parent has children for real */
  assert(parent->children);
  assert(parent->first_child);
  assert(parent->last_child);

  /* first child specific checks */
  assert(parent->first_child->sibling_rank == 0);
  assert(parent->first_child == parent->children[0]);
  assert(parent->first_child->prev_sibling == NULL);

  /* last child specific checks */
  assert(parent->last_child->sibling_rank == parent->arity-1);
  assert(parent->last_child == parent->children[parent->arity-1]);
  assert(parent->last_child->next_sibling == NULL);

  if (parent->cpuset) {
    remaining_parent_set = hwloc_cpuset_dup(parent->cpuset);
    for(j=0; j<parent->arity; j++) {
      if (!parent->children[j]->cpuset)
	continue;
      /* check that child cpuset is included in the parent */
      assert(hwloc_cpuset_isincluded(parent->children[j]->cpuset, remaining_parent_set));
      /* check that children are correctly ordered (see below), empty ones may be anywhere */
      if (!hwloc_cpuset_iszero(parent->children[j]->cpuset)) {
        int firstchild = hwloc_cpuset_first(parent->children[j]->cpuset);
        int firstparent = hwloc_cpuset_first(remaining_parent_set);
        assert(firstchild == firstparent);
      }
      /* clear previously used parent cpuset bits so that we actually checked above
       * that children cpusets do not intersect and are ordered properly
       */
      hwloc_cpuset_andnot(remaining_parent_set, remaining_parent_set, parent->children[j]->cpuset);
    }
    assert(hwloc_cpuset_iszero(remaining_parent_set));
    hwloc_cpuset_free(remaining_parent_set);
  }

  /* checks for all children */
  for(j=1; j<parent->arity; j++) {
    assert(parent->children[j]->sibling_rank == j);
    assert(parent->children[j-1]->next_sibling == parent->children[j]);
    assert(parent->children[j]->prev_sibling == parent->children[j-1]);
  }
}

/* check a whole topology structure */
void
hwloc_topology_check(struct hwloc_topology *topology)
{
  struct hwloc_obj *obj;
  hwloc_obj_type_t type;
  unsigned i, j, depth;

  /* check type orders */
  for (type = HWLOC_OBJ_SYSTEM; type < HWLOC_OBJ_TYPE_MAX; type++) {
    assert(hwloc_get_order_type(hwloc_get_type_order(type)) == type);
  }
  for (i = hwloc_get_type_order(HWLOC_OBJ_SYSTEM);
       i <= hwloc_get_type_order(HWLOC_OBJ_CORE); i++) {
    assert(i == hwloc_get_type_order(hwloc_get_order_type(i)));
  }

  /* check that last level is PU */
  assert(hwloc_get_depth_type(topology, hwloc_topology_get_depth(topology)-1) == HWLOC_OBJ_PU);
  /* check that other levels are not PU */
  for(i=1; i<hwloc_topology_get_depth(topology)-1; i++)
    assert(hwloc_get_depth_type(topology, i) != HWLOC_OBJ_PU);

  /* top-level specific checks */
  assert(hwloc_get_nbobjs_by_depth(topology, 0) == 1);
  obj = hwloc_get_root_obj(topology);
  assert(obj);

  depth = hwloc_topology_get_depth(topology);

  /* check each level */
  for(i=0; i<depth; i++) {
    unsigned width = hwloc_get_nbobjs_by_depth(topology, i);
    struct hwloc_obj *prev = NULL;

    /* check each object of the level */
    for(j=0; j<width; j++) {
      obj = hwloc_get_obj_by_depth(topology, i, j);
      /* check that the object is corrected placed horizontally and vertically */
      assert(obj);
      assert(obj->depth == i);
      assert(obj->logical_index == j);
      /* check that all objects in the level have the same type */
      if (prev) {
	assert(hwloc_type_cmp(obj, prev) == HWLOC_TYPE_EQUAL);
	assert(prev->next_cousin == obj);
	assert(obj->prev_cousin == prev);
      }
      if (obj->complete_cpuset) {
        if (obj->cpuset)
          assert(hwloc_cpuset_isincluded(obj->cpuset, obj->complete_cpuset));
        if (obj->online_cpuset)
          assert(hwloc_cpuset_isincluded(obj->online_cpuset, obj->complete_cpuset));
        if (obj->allowed_cpuset)
          assert(hwloc_cpuset_isincluded(obj->allowed_cpuset, obj->complete_cpuset));
      }
      if (obj->complete_nodeset) {
        if (obj->nodeset)
          assert(hwloc_cpuset_isincluded(obj->nodeset, obj->complete_nodeset));
        if (obj->allowed_nodeset)
          assert(hwloc_cpuset_isincluded(obj->allowed_nodeset, obj->complete_nodeset));
      }
      /* check children */
      hwloc__check_children(obj);
      prev = obj;
    }

    /* check first object of the level */
    obj = hwloc_get_obj_by_depth(topology, i, 0);
    assert(obj);
    assert(!obj->prev_cousin);

    /* check type */
    assert(hwloc_get_depth_type(topology, i) == obj->type);
    assert(i == (unsigned) hwloc_get_type_depth(topology, obj->type) ||
           HWLOC_TYPE_DEPTH_MULTIPLE == hwloc_get_type_depth(topology, obj->type));

    /* check last object of the level */
    obj = hwloc_get_obj_by_depth(topology, i, width-1);
    assert(obj);
    assert(!obj->next_cousin);

    /* check last+1 object of the level */
    obj = hwloc_get_obj_by_depth(topology, i, width);
    assert(!obj);
  }

  /* check bottom objects */
  assert(hwloc_get_nbobjs_by_depth(topology, depth-1) > 0);
  for(j=0; j<hwloc_get_nbobjs_by_depth(topology, depth-1); j++) {
    obj = hwloc_get_obj_by_depth(topology, depth-1, j);
    assert(obj);
    assert(obj->arity == 0);
    assert(obj->children == NULL);
    /* bottom-level object must always be PU */
    assert(obj->type == HWLOC_OBJ_PU);
  }
}

const struct hwloc_topology_support *
hwloc_topology_get_support(struct hwloc_topology * topology)
{
  return &topology->support;
}<|MERGE_RESOLUTION|>--- conflicted
+++ resolved
@@ -512,13 +512,9 @@
   [HWLOC_OBJ_SOCKET] = 4,
   [HWLOC_OBJ_CACHE] = 5,
   [HWLOC_OBJ_CORE] = 6,
-<<<<<<< HEAD
   [HWLOC_OBJ_BRIDGE] = 7,
   [HWLOC_OBJ_PCI_DEVICE] = 8,
-  [HWLOC_OBJ_PROC] = 9
-=======
-  [HWLOC_OBJ_PU] = 7
->>>>>>> accbf814
+  [HWLOC_OBJ_PU] = 9
 };
 
 static const hwloc_obj_type_t obj_order_type[] = {
@@ -529,13 +525,9 @@
   [4] = HWLOC_OBJ_SOCKET,
   [5] = HWLOC_OBJ_CACHE,
   [6] = HWLOC_OBJ_CORE,
-<<<<<<< HEAD
   [7] = HWLOC_OBJ_BRIDGE,
   [8] = HWLOC_OBJ_PCI_DEVICE,
-  [9] = HWLOC_OBJ_PROC
-=======
-  [7] = HWLOC_OBJ_PU
->>>>>>> accbf814
+  [9] = HWLOC_OBJ_PU
 };
 
 static unsigned __hwloc_attribute_const
@@ -1251,11 +1243,8 @@
     remove_empty(topology, pchild);
 
   if (obj->type != HWLOC_OBJ_NODE
-<<<<<<< HEAD
       && obj->type != HWLOC_OBJ_PCI_DEVICE
       && obj->type != HWLOC_OBJ_BRIDGE
-=======
->>>>>>> accbf814
       && obj->cpuset
       && hwloc_cpuset_iszero(obj->cpuset)) {
     /* Remove empty children */
