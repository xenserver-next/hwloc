/*
 * Copyright © 2009 CNRS, INRIA, Université Bordeaux 1
 * Copyright © 2009-2010 Cisco Systems, Inc.  All rights reserved.
 * See COPYING in top-level directory.
 */

#include <private/config.h>

#define _ATFILE_SOURCE
#include <assert.h>
#include <sys/types.h>
#include <dirent.h>
#include <unistd.h>
#include <string.h>
#include <errno.h>
#include <stdio.h>
#include <sys/stat.h>
#include <fcntl.h>
#include <limits.h>

#include <hwloc.h>
#include <private/private.h>
#include <private/debug.h>

#ifdef HAVE_MACH_MACH_INIT_H
#include <mach/mach_init.h>
#endif
#ifdef HAVE_MACH_MACH_HOST_H
#include <mach/mach_host.h>
#endif

#ifdef HAVE_SYS_PARAM_H
#include <sys/param.h>
#endif

#ifdef HAVE_SYS_SYSCTL_H
#include <sys/sysctl.h>
#endif

#ifdef HWLOC_WIN_SYS
#include <windows.h>
#endif

static void
hwloc_topology_clear (struct hwloc_topology *topology);

#if defined(HAVE_SYSCTLBYNAME)
int hwloc_get_sysctlbyname(const char *name, int *ret)
{
  int n;
  size_t size = sizeof(n);
  if (sysctlbyname(name, &n, &size, NULL, 0))
    return -1;
  if (size != sizeof(n))
    return -1;
  *ret = n;
  return 0;
}
#endif

#if defined(HAVE_SYSCTL)
int hwloc_get_sysctl(int name[], unsigned namelen, int *ret)
{
  int n;
  size_t size = sizeof(n);
  if (sysctl(name, namelen, &n, &size, NULL, 0))
    return -1;
  if (size != sizeof(n))
    return -1;
  *ret = n;
  return 0;
}
#endif

/* Return the OS-provided number of processors.  Unlike other methods such as
   reading sysfs on Linux, this method is not virtualizable; thus it's only
   used as a fall-back method, allowing `hwloc_set_fsroot ()' to
   have the desired effect.  */
unsigned
hwloc_fallback_nbprocessors(struct hwloc_topology *topology) {
  int n;
#if HAVE_DECL__SC_NPROCESSORS_ONLN
  n = sysconf(_SC_NPROCESSORS_ONLN);
#elif HAVE_DECL__SC_NPROC_ONLN
  n = sysconf(_SC_NPROC_ONLN);
#elif HAVE_DECL__SC_NPROCESSORS_CONF
  n = sysconf(_SC_NPROCESSORS_CONF);
#elif HAVE_DECL__SC_NPROC_CONF
  n = sysconf(_SC_NPROC_CONF);
#elif defined(HAVE_HOST_INFO) && HAVE_HOST_INFO
  struct host_basic_info info;
  mach_msg_type_number_t count = HOST_BASIC_INFO_COUNT;
  host_info(mach_host_self(), HOST_BASIC_INFO, (integer_t*) &info, &count);
  n = info.avail_cpus;
#elif defined(HAVE_SYSCTLBYNAME)
  int n;
  if (hwloc_get_sysctlbyname("hw.ncpu", &n))
    n = -1;
#elif defined(HAVE_SYSCTL) && HAVE_DECL_CTL_HW && HAVE_DECL_HW_NCPU
  static int name[2] = {CTL_HW, HW_NPCU};
  if (hwloc_get_sysctl(name, sizeof(name)/sizeof(*name)), &n)
    n = -1;
#elif defined(HWLOC_WIN_SYS)
  SYSTEM_INFO sysinfo;
  GetSystemInfo(&sysinfo);
  n = sysinfo.dwNumberOfProcessors;
#else
#ifdef __GNUC__
#warning No known way to discover number of available processors on this system
#warning hwloc_fallback_nbprocessors will default to 1
#endif
  n = -1;
#endif
  if (n >= 1)
    topology->support.discovery->pu = 1;
  else
    n = 1;
  return n;
}

/*
 * Place objects in groups if they are in complete graphs with minimal distances.
 * Return how many groups were created, or 0 if some incomplete distance graphs were found.
 */
static unsigned
hwloc_setup_group_from_min_distance_clique(unsigned nbobjs,
					  unsigned *_distances,
					  unsigned *groupids)
{
  unsigned (*distances)[nbobjs][nbobjs] = (unsigned (*)[nbobjs][nbobjs])_distances;
  unsigned groupid = 0;
  unsigned i,j,k;

  memset(groupids, 0, nbobjs*sizeof(*groupids));

  /* try to find complete graphs */
  for(i=0; i<nbobjs; i++) {
    hwloc_cpuset_t closest_objs_set = hwloc_cpuset_alloc();
    unsigned min_distance = UINT_MAX;
    unsigned size = 1; /* current object i */

    /* if already grouped, skip */
    if (groupids[i]) {
      hwloc_cpuset_free(closest_objs_set);
      continue;
    }

    /* find closest nodes */
    for(j=i+1; j<nbobjs; j++) {
      if ((*distances)[i][j] < min_distance) {
	/* reset the closest set and use new min_distance */
	hwloc_cpuset_cpu(closest_objs_set, j);
	min_distance = (*distances)[i][j];
	size = 2; /* current objects i and j */
      } else if ((*distances)[i][j] == min_distance) {
	/* add object to current closest set */
	hwloc_cpuset_set(closest_objs_set, j);
	size++;
      }
    }
    /* check that we actually have a complete graph between these closest objects */
    for (j=i+1; j<nbobjs; j++)
      for (k=j+1; k<nbobjs; k++)
	if (hwloc_cpuset_isset(closest_objs_set, j) &&
	    hwloc_cpuset_isset(closest_objs_set, k) &&
	    (*distances)[j][k] != min_distance) {
	  /* the minimal-distance graph is not complete. abort */
	  hwloc_debug("%s", "found incomplete minimal-distance graph, aborting\n");
	  hwloc_cpuset_free(closest_objs_set);
	  return 0;
	}

    /* fill a new group */
    groupid++;
    groupids[i] = groupid;
    for(j=i+1; j<nbobjs; j++)
      if (hwloc_cpuset_isset(closest_objs_set, j))
	groupids[j] = groupid;
    hwloc_debug("found complete graph with %u objects with minimal distance %u\n",
	       size, min_distance);
    hwloc_cpuset_free(closest_objs_set);
  }

  /* return the last id, since it's also the number of used group ids */
  return groupid;
}

/*
 * Place objects in groups if they are in a transitive graph of minimal distances.
 * Return how many groups were created, or 0 if some incomplete distance graphs were found.
 */
static unsigned
hwloc_setup_group_from_min_distance_transitivity(unsigned nbobjs,
						unsigned *_distances,
						unsigned *groupids)
{
  unsigned (*distances)[nbobjs][nbobjs] = (unsigned (*)[nbobjs][nbobjs])_distances;
  unsigned groupid = 0;
  unsigned i,j,k;

  memset(groupids, 0, nbobjs*sizeof(*groupids));

  /* try to find complete graphs */
  for(i=0; i<nbobjs; i++) {
    hwloc_cpuset_t closest_objs_set = hwloc_cpuset_alloc();
    unsigned min_distance = UINT_MAX;
    unsigned size = 1; /* current object i */

    hwloc_cpuset_zero(closest_objs_set);

    /* if already grouped, skip */
    if (groupids[i])
      continue;

    /* find closest nodes */
    for(j=i+1; j<nbobjs; j++) {
      if ((*distances)[i][j] < min_distance) {
	/* reset the closest set and use new min_distance */
	hwloc_cpuset_cpu(closest_objs_set, j);
	min_distance = (*distances)[i][j];
	size = 2; /* current objects i and j */
      } else if ((*distances)[i][j] == min_distance) {
	/* add object to current closest set */
	hwloc_cpuset_set(closest_objs_set, j);
	size++;
      }
    }
    /* find close objs by transitivity */
    while (1) {
      unsigned found = 0;
      for(j=i+1; j<nbobjs; j++)
	for(k=j+1; k<nbobjs; k++)
	  if ((*distances)[j][k] <= min_distance
	      && hwloc_cpuset_isset(closest_objs_set, j)
	      && !hwloc_cpuset_isset(closest_objs_set, k)) {
	    hwloc_cpuset_set(closest_objs_set, k);
	    size++;
	    found = 1;
	  }
      if (!found)
	break;
    }

    /* fill a new group */
    groupid++;
    groupids[i] = groupid;
    for(j=i+1; j<nbobjs; j++)
      if (hwloc_cpuset_isset(closest_objs_set, j))
	groupids[j] = groupid;
    hwloc_debug("found transitive graph with %u objects with minimal distance %u\n",
	       size, min_distance);
    hwloc_cpuset_free(closest_objs_set);
  }

  /* return the last id, since it's also the number of used group ids */
  return groupid;
}

/*
 * Look at object physical distances to group them,
 * after having done some basic sanity checks.
 */
static void
hwloc__setup_misc_level_from_distances(struct hwloc_topology *topology,
				      unsigned nbobjs,
				      struct hwloc_obj **objs,
				      unsigned *_distances,
				      int depth)
{
  unsigned (*distances)[nbobjs][nbobjs] = (unsigned (*)[nbobjs][nbobjs])_distances;
  unsigned groupids[nbobjs];
  unsigned nbgroups;
  unsigned i,j;

  hwloc_debug("trying to group %s objects into misc objects according to physical distances\n",
	     hwloc_obj_type_string(objs[0]->type));

  if (nbobjs <= 2)
    return;

  nbgroups = hwloc_setup_group_from_min_distance_clique(nbobjs, _distances, groupids);
  if (!nbgroups) {
    nbgroups = hwloc_setup_group_from_min_distance_transitivity(nbobjs, _distances, groupids);
    if (!nbgroups)
      return;
  }

  if (nbgroups == 1) {
    hwloc_debug("%s", "ignoring misc object with all objects\n");
    return;
  }

  /* For convenience, put these declarations inside a block.  Saves us
     from a bunch of mallocs, particularly with the 2D array. */
  {
      hwloc_obj_t groupobjs[nbgroups];
      unsigned groupsizes[nbgroups];
      unsigned groupdistances[nbgroups][nbgroups];
      /* create new misc objects and record their size */
      memset(groupsizes, 0, sizeof(groupsizes));
      for(i=0; i<nbgroups; i++) {
          /* create the misc object */
          hwloc_obj_t misc_obj;
          misc_obj = hwloc_alloc_setup_object(HWLOC_OBJ_GROUP, -1);
          misc_obj->cpuset = hwloc_cpuset_alloc();
          hwloc_cpuset_zero(misc_obj->cpuset);
          misc_obj->attr->group.depth = depth;
          for (j=0; j<nbobjs; j++)
              if (groupids[j] == i+1) {
                  hwloc_cpuset_or(misc_obj->cpuset, misc_obj->cpuset, objs[j]->cpuset);
                  groupsizes[i]++;
              }
          hwloc_debug_1arg_cpuset("adding misc object with %u objects and cpuset %s\n",
                                  groupsizes[i], misc_obj->cpuset);
          hwloc_insert_object_by_cpuset(topology, misc_obj);
          groupobjs[i] = misc_obj;
      }
      
      /* factorize distances */
      memset(groupdistances, 0, sizeof(groupdistances));
      for(i=0; i<nbobjs; i++)
          for(j=0; j<nbobjs; j++)
              groupdistances[groupids[i]-1][groupids[j]-1] += (*distances)[i][j];
      for(i=0; i<nbgroups; i++)
          for(j=0; j<nbgroups; j++)
              groupdistances[i][j] /= groupsizes[i]*groupsizes[j];
#ifdef HWLOC_DEBUG
      hwloc_debug("%s", "group distances:\n");
      for(i=0; i<nbgroups; i++) {
          for(j=0; j<nbgroups; j++)
              hwloc_debug("%u ", groupdistances[i][j]);
          hwloc_debug("%s", "\n");
      }
#endif
      
      hwloc__setup_misc_level_from_distances(topology, nbgroups, groupobjs, (unsigned*) groupdistances, depth + 1);
  }
}

/*
 * Look at object physical distances to group them.
 */
void
hwloc_setup_misc_level_from_distances(struct hwloc_topology *topology,
				     unsigned nbobjs,
				     struct hwloc_obj **objs,
				     unsigned *_distances)
{
  unsigned (*distances)[nbobjs][nbobjs] = (unsigned (*)[nbobjs][nbobjs])_distances;
  unsigned i,j;

  if (getenv("HWLOC_IGNORE_DISTANCES"))
    return;

#ifdef HWLOC_DEBUG
  hwloc_debug("%s", "node distance matrix:\n");
  hwloc_debug("%s", "   ");
  for(j=0; j<nbobjs; j++)
    hwloc_debug(" %3u", j);
  hwloc_debug("%s", "\n");

  for(i=0; i<nbobjs; i++) {
    hwloc_debug("%3u", i);
    for(j=0; j<nbobjs; j++)
      hwloc_debug(" %3u", (*distances)[i][j]);
    hwloc_debug("%s", "\n");
  }
#endif

  /* check that the matrix is ok */
  for(i=0; i<nbobjs; i++) {
    for(j=i+1; j<nbobjs; j++) {
      /* should be symmetric */
      if ((*distances)[i][j] != (*distances)[j][i]) {
	hwloc_debug("distance matrix asymmetric ([%u,%u]=%u != [%u,%u]=%u), aborting\n",
		   i, j, (*distances)[i][j], j, i, (*distances)[j][i]);
	return;
      }
      /* diagonal is smaller than everything else */
      if ((*distances)[i][j] <= (*distances)[i][i]) {
	hwloc_debug("distance to self not strictly minimal ([%u,%u]=%u <= [%u,%u]=%u), aborting\n",
		   i, j, (*distances)[i][j], i, i, (*distances)[i][i]);
	return;
      }
    }
  }

  hwloc__setup_misc_level_from_distances(topology, nbobjs, objs, _distances, 0);
}

/*
 * Use the given number of processors and the optional online cpuset if given
 * to set a PU level.
 */
void
hwloc_setup_pu_level(struct hwloc_topology *topology,
		     unsigned nb_pus)
{
  struct hwloc_obj *obj;
  unsigned oscpu,cpu;

  hwloc_debug("%s", "\n\n * CPU cpusets *\n\n");
  for (cpu=0,oscpu=0; cpu<nb_pus; oscpu++)
    {
      obj = hwloc_alloc_setup_object(HWLOC_OBJ_PU, oscpu);
      obj->cpuset = hwloc_cpuset_alloc();
      hwloc_cpuset_cpu(obj->cpuset, oscpu);

      hwloc_debug_2args_cpuset("cpu %u (os %u) has cpuset %s\n",
		 cpu, oscpu, obj->cpuset);
      hwloc_insert_object_by_cpuset(topology, obj);

      cpu++;
    }
}

static void
print_object(struct hwloc_topology *topology, int indent __hwloc_attribute_unused, hwloc_obj_t obj)
{
  char line[256], *cpuset = NULL;
  hwloc_debug("%*s", 2*indent, "");
  hwloc_obj_snprintf(line, sizeof(line), topology, obj, "#", 1);
  hwloc_debug("%s", line);
  if (obj->cpuset) {
    hwloc_cpuset_asprintf(&cpuset, obj->cpuset);
    hwloc_debug(" cpuset %s", cpuset);
    free(cpuset);
  }
  if (obj->complete_cpuset) {
    hwloc_cpuset_asprintf(&cpuset, obj->complete_cpuset);
    hwloc_debug(" complete %s", cpuset);
    free(cpuset);
  }
  if (obj->online_cpuset) {
    hwloc_cpuset_asprintf(&cpuset, obj->online_cpuset);
    hwloc_debug(" online %s", cpuset);
    free(cpuset);
  }
  if (obj->allowed_cpuset) {
    hwloc_cpuset_asprintf(&cpuset, obj->allowed_cpuset);
    hwloc_debug(" allowed %s", cpuset);
    free(cpuset);
  }
  if (obj->nodeset) {
    hwloc_cpuset_asprintf(&cpuset, obj->nodeset);
    hwloc_debug(" nodeset %s", cpuset);
    free(cpuset);
  }
  if (obj->complete_nodeset) {
    hwloc_cpuset_asprintf(&cpuset, obj->complete_nodeset);
    hwloc_debug(" completeN %s", cpuset);
    free(cpuset);
  }
  if (obj->allowed_nodeset) {
    hwloc_cpuset_asprintf(&cpuset, obj->allowed_nodeset);
    hwloc_debug(" allowedN %s", cpuset);
    free(cpuset);
  }
  if (obj->arity)
    hwloc_debug(" arity %u", obj->arity);
  hwloc_debug("%s", "\n");
}

/* Just for debugging.  */
static void
print_objects(struct hwloc_topology *topology __hwloc_attribute_unused, int indent __hwloc_attribute_unused, hwloc_obj_t obj __hwloc_attribute_unused)
{
#ifdef HWLOC_DEBUG
  print_object(topology, indent, obj);
  for (obj = obj->first_child; obj; obj = obj->next_sibling)
    print_objects(topology, indent + 1, obj);
#endif
}

/* Free an object and all its content.  */
void
free_object(hwloc_obj_t obj)
{
  switch (obj->type) {
  case HWLOC_OBJ_MACHINE:
    free(obj->attr->machine.dmi_board_vendor);
    free(obj->attr->machine.dmi_board_name);
    break;
  default:
    break;
  }
  free(obj->memory.page_types);
  free(obj->attr);
  free(obj->children);
  free(obj->name);
  hwloc_cpuset_free(obj->cpuset);
  hwloc_cpuset_free(obj->complete_cpuset);
  hwloc_cpuset_free(obj->online_cpuset);
  hwloc_cpuset_free(obj->allowed_cpuset);
  hwloc_cpuset_free(obj->nodeset);
  hwloc_cpuset_free(obj->complete_nodeset);
  hwloc_cpuset_free(obj->allowed_nodeset);
  free(obj);
}

/*
 * How to compare objects based on types.
 *
 * Note that HIGHER/LOWER is only a (consistent) heuristic, used to sort
 * objects with same cpuset consistently.
 * Only EQUAL / not EQUAL can be relied upon.
 */

enum hwloc_type_cmp_e {
  HWLOC_TYPE_HIGHER,
  HWLOC_TYPE_DEEPER,
  HWLOC_TYPE_EQUAL
};

static const unsigned obj_type_order[] = {
  [HWLOC_OBJ_SYSTEM] = 0,
  [HWLOC_OBJ_MACHINE] = 1,
  [HWLOC_OBJ_GROUP] = 2,
  [HWLOC_OBJ_NODE] = 3,
  [HWLOC_OBJ_SOCKET] = 4,
  [HWLOC_OBJ_CACHE] = 5,
  [HWLOC_OBJ_CORE] = 6,
<<<<<<< HEAD
  [HWLOC_OBJ_BRIDGE] = 7,
  [HWLOC_OBJ_PCI_DEVICE] = 8,
  [HWLOC_OBJ_PU] = 9,
  [HWLOC_OBJ_MISC] = 10
=======
  [HWLOC_OBJ_PU] = 7,
  [HWLOC_OBJ_MISC] = 8,
>>>>>>> 0267c491
};

static const hwloc_obj_type_t obj_order_type[] = {
  [0] = HWLOC_OBJ_SYSTEM,
  [1] = HWLOC_OBJ_MACHINE,
  [2] = HWLOC_OBJ_GROUP,
  [3] = HWLOC_OBJ_NODE,
  [4] = HWLOC_OBJ_SOCKET,
  [5] = HWLOC_OBJ_CACHE,
  [6] = HWLOC_OBJ_CORE,
<<<<<<< HEAD
  [7] = HWLOC_OBJ_BRIDGE,
  [8] = HWLOC_OBJ_PCI_DEVICE,
  [9] = HWLOC_OBJ_PU,
  [10] = HWLOC_OBJ_MISC
=======
  [7] = HWLOC_OBJ_PU,
  [8] = HWLOC_OBJ_MISC
>>>>>>> 0267c491
};

static unsigned __hwloc_attribute_const
hwloc_get_type_order(hwloc_obj_type_t type)
{
  return obj_type_order[type];
}

#if !defined(NDEBUG)
static hwloc_obj_type_t hwloc_get_order_type(int order)
{
  return obj_order_type[order];
}
#endif

int hwloc_compare_types (hwloc_obj_type_t type1, hwloc_obj_type_t type2)
{
  /* bridge and devices are only comparable with each others and with machine and system */
  if ((type1 == HWLOC_OBJ_BRIDGE || type1 == HWLOC_OBJ_PCI_DEVICE)
      && type2 != HWLOC_OBJ_BRIDGE && type2 != HWLOC_OBJ_PCI_DEVICE
      && type2 != HWLOC_OBJ_SYSTEM && type2 != HWLOC_OBJ_MACHINE)
    return HWLOC_TYPE_UNORDERED;
  if ((type2 == HWLOC_OBJ_BRIDGE || type2 == HWLOC_OBJ_PCI_DEVICE)
      && type1 != HWLOC_OBJ_BRIDGE && type1 != HWLOC_OBJ_PCI_DEVICE
      && type1 != HWLOC_OBJ_SYSTEM && type1 != HWLOC_OBJ_MACHINE)
    return HWLOC_TYPE_UNORDERED;

  unsigned order1 = hwloc_get_type_order(type1);
  unsigned order2 = hwloc_get_type_order(type2);
  return order1 - order2;
}

static enum hwloc_type_cmp_e
hwloc_type_cmp(hwloc_obj_t obj1, hwloc_obj_t obj2)
{
  if (hwloc_compare_types(obj1->type, obj2->type) > 0)
    return HWLOC_TYPE_DEEPER;
  if (hwloc_compare_types(obj1->type, obj2->type) < 0)
    return HWLOC_TYPE_HIGHER;

  /* Caches have the same types but can have different depths.  */
  if (obj1->type == HWLOC_OBJ_CACHE) {
    if (obj1->attr->cache.depth < obj2->attr->cache.depth)
      return HWLOC_TYPE_DEEPER;
    else if (obj1->attr->cache.depth > obj2->attr->cache.depth)
      return HWLOC_TYPE_HIGHER;
  }

  /* Group objects have the same types but can have different depths.  */
  if (obj1->type == HWLOC_OBJ_GROUP) {
    if (obj1->attr->group.depth < obj2->attr->group.depth)
<<<<<<< HEAD
      return HWLOC_TYPE_DEEPER;
    else if (obj1->attr->group.depth > obj2->attr->group.depth)
      return HWLOC_TYPE_HIGHER;
  }

  /* Bridges objects have the same types but can have different depths.  */
  if (obj1->type == HWLOC_OBJ_BRIDGE) {
    if (obj1->attr->bridge.depth < obj2->attr->bridge.depth)
      return HWLOC_TYPE_DEEPER;
    else if (obj1->attr->bridge.depth > obj2->attr->bridge.depth)
=======
      return HWLOC_TYPE_DEEPER;
    else if (obj1->attr->group.depth > obj2->attr->group.depth)
>>>>>>> 0267c491
      return HWLOC_TYPE_HIGHER;
  }

  return HWLOC_TYPE_EQUAL;
}

/*
 * How to compare objects based on cpusets.
 */

enum hwloc_obj_cmp_e {
  HWLOC_OBJ_EQUAL,	/**< \brief Equal */
  HWLOC_OBJ_INCLUDED,	/**< \brief Strictly included into */
  HWLOC_OBJ_CONTAINS,	/**< \brief Strictly contains */
  HWLOC_OBJ_INTERSECTS,	/**< \brief Intersects, but no inclusion! */
  HWLOC_OBJ_DIFFERENT	/**< \brief No intersection */
};

static int
hwloc_obj_cmp(hwloc_obj_t obj1, hwloc_obj_t obj2)
{
  if (!obj1->cpuset || hwloc_cpuset_iszero(obj1->cpuset)
      || !obj2->cpuset || hwloc_cpuset_iszero(obj2->cpuset))
    return HWLOC_OBJ_DIFFERENT;

  if (hwloc_cpuset_isequal(obj1->cpuset, obj2->cpuset)) {

    /* Same cpuset, subsort by type to have a consistent ordering.  */

    switch (hwloc_type_cmp(obj1, obj2)) {
      case HWLOC_TYPE_DEEPER:
	return HWLOC_OBJ_INCLUDED;
      case HWLOC_TYPE_HIGHER:
	return HWLOC_OBJ_CONTAINS;

      case HWLOC_TYPE_EQUAL:
        if (obj1->type == HWLOC_OBJ_MISC) {
          /* Misc objects may vary by name */
          int res = strcmp(obj1->name, obj2->name);
          if (res < 0)
            return HWLOC_OBJ_INCLUDED;
          if (res > 0)
            return HWLOC_OBJ_CONTAINS;
          if (res == 0)
            return HWLOC_OBJ_EQUAL;
        }

	/* Same level cpuset and type!  Let's hope it's coherent.  */
	return HWLOC_OBJ_EQUAL;
    }

    /* For dumb compilers */
    abort();

  } else {

    /* Different cpusets, sort by inclusion.  */

    if (hwloc_cpuset_isincluded(obj1->cpuset, obj2->cpuset))
      return HWLOC_OBJ_INCLUDED;

    if (hwloc_cpuset_isincluded(obj2->cpuset, obj1->cpuset))
      return HWLOC_OBJ_CONTAINS;

    if (hwloc_cpuset_intersects(obj1->cpuset, obj2->cpuset))
      return HWLOC_OBJ_INTERSECTS;

    return HWLOC_OBJ_DIFFERENT;
  }
}

/*
 * How to insert objects into the topology.
 *
 * Note: during detection, only the first_child and next_sibling pointers are
 * kept up to date.  Others are computed only once topology detection is
 * complete.
 */

#define merge_index(new, old, field, type) \
  if ((old)->field == (type) -1) \
    (old)->field = (new)->field;
#define merge_sizes(new, old, field) \
  if (!(old)->field) \
    (old)->field = (new)->field;
#ifdef HWLOC_DEBUG
#define check_sizes(new, old, field) \
  if ((new)->field) \
    assert((old)->field == (new)->field)
#else
#define check_sizes(new, old, field)
#endif

/* Try to insert OBJ in CUR, recurse if needed */
static void
hwloc__insert_object_by_cpuset(struct hwloc_topology *topology, hwloc_obj_t cur, hwloc_obj_t obj)
{
  hwloc_obj_t child, container, *cur_children, *obj_children, next_child = NULL;
  int put;

  /* Make sure we haven't gone too deep.  */
  if (!hwloc_cpuset_isincluded(obj->cpuset, cur->cpuset)) {
    fprintf(stderr,"recursion has gone too deep?!\n");
    return;
  }

  /* Check whether OBJ is included in some child.  */
  container = NULL;
  for (child = cur->first_child; child; child = child->next_sibling) {
    switch (hwloc_obj_cmp(obj, child)) {
      case HWLOC_OBJ_EQUAL:
        merge_index(obj, child, os_level, signed);
	if (obj->os_level != child->os_level) {
          fprintf(stderr, "Different OS level\n");
          return;
        }
        merge_index(obj, child, os_index, unsigned);
	if (obj->os_index != child->os_index) {
          fprintf(stderr, "Different OS indexes\n");
          return;
        }
	switch(obj->type) {
	  case HWLOC_OBJ_NODE:
	    /* Do not check these, it may change between calls */
	    merge_sizes(obj, child, memory.local_memory);
	    merge_sizes(obj, child, memory.total_memory);
	    /* if both objects have a page_types array, just keep the biggest one for now */
	    if (obj->memory.page_types_len && child->memory.page_types_len)
	      hwloc_debug("%s", "merging page_types by keeping the biggest one only\n");
	    if (obj->memory.page_types_len < child->memory.page_types_len) {
	      free(obj->memory.page_types);
	    } else {
	      free(child->memory.page_types);
	      child->memory.page_types_len = obj->memory.page_types_len;
	      child->memory.page_types = obj->memory.page_types;
	      obj->memory.page_types = NULL;
	      obj->memory.page_types_len = 0;
	    }
	    break;
	  case HWLOC_OBJ_CACHE:
	    merge_sizes(obj, child, attr->cache.size);
	    check_sizes(obj, child, attr->cache.size);
	    break;
	  default:
	    break;
	}
	/* Already present, no need to insert.  */
	return;
      case HWLOC_OBJ_INCLUDED:
	if (container) {
	  /* TODO: how to report?  */
	  fprintf(stderr, "object included in several different objects!\n");
	  /* We can't handle that.  */
	  return;
	}
	/* This child contains OBJ.  */
	container = child;
	break;
      case HWLOC_OBJ_INTERSECTS:
	/* TODO: how to report?  */
	fprintf(stderr, "object intersection without inclusion!\n");
	/* We can't handle that.  */
	return;
      case HWLOC_OBJ_CONTAINS:
	/* OBJ will be above CHILD.  */
	break;
      case HWLOC_OBJ_DIFFERENT:
	/* OBJ will be alongside CHILD.  */
	break;
    }
  }

  if (container) {
    /* OBJ is strictly contained is some child of CUR, go deeper.  */
    hwloc__insert_object_by_cpuset(topology, container, obj);
    return;
  }

  /*
   * Children of CUR are either completely different from or contained into
   * OBJ. Take those that are contained (keeping sorting order), and sort OBJ
   * along those that are different.
   */

  /* OBJ is not put yet.  */
  put = 0;

  /* These will always point to the pointer to their next last child. */
  cur_children = &cur->first_child;
  obj_children = &obj->first_child;

  /* Construct CUR's and OBJ's children list.  */

  /* Iteration with prefetching to be completely safe against CHILD removal.  */
  for (child = cur->first_child, child ? next_child = child->next_sibling : NULL;
       child;
       child = next_child, child ? next_child = child->next_sibling : NULL) {

    switch (hwloc_obj_cmp(obj, child)) {

      case HWLOC_OBJ_DIFFERENT:
	/* Leave CHILD in CUR.  */
	if (!put && hwloc_cpuset_compare_first(obj->cpuset, child->cpuset) < 0) {
	  /* Sort children by cpuset: put OBJ before CHILD in CUR's children.  */
	  *cur_children = obj;
	  cur_children = &obj->next_sibling;
	  put = 1;
	}
	/* Now put CHILD in CUR's children.  */
	*cur_children = child;
	cur_children = &child->next_sibling;
	break;

      case HWLOC_OBJ_CONTAINS:
	/* OBJ contains CHILD, put the latter in the former.  */
	*obj_children = child;
	obj_children = &child->next_sibling;
	break;

      case HWLOC_OBJ_EQUAL:
      case HWLOC_OBJ_INCLUDED:
      case HWLOC_OBJ_INTERSECTS:
	/* Shouldn't ever happen as we have handled them above.  */
	abort();
    }
  }

  /* Put OBJ last in CUR's children if not already done so.  */
  if (!put) {
    *cur_children = obj;
    cur_children = &obj->next_sibling;
  }

  /* Close children lists.  */
  *obj_children = NULL;
  *cur_children = NULL;
}

void
hwloc_insert_object_by_cpuset(struct hwloc_topology *topology, hwloc_obj_t obj)
{
  /* Start at the top.  */
  /* Add the cpuset to the top */
  hwloc_cpuset_or(topology->levels[0][0]->complete_cpuset, topology->levels[0][0]->complete_cpuset, obj->cpuset);
  if (obj->nodeset)
    hwloc_cpuset_or(topology->levels[0][0]->complete_nodeset, topology->levels[0][0]->complete_nodeset, obj->nodeset);
  hwloc__insert_object_by_cpuset(topology, topology->levels[0][0], obj);
}

void
hwloc_insert_object_by_parent(struct hwloc_topology *topology, hwloc_obj_t parent, hwloc_obj_t obj)
{
  hwloc_obj_t child, next_child = obj->first_child;
  hwloc_obj_t *current;

  /* Append to the end of the list */
  for (current = &parent->first_child; *current; current = &(*current)->next_sibling)
    ;
  *current = obj;
  obj->next_sibling = NULL;
  obj->first_child = NULL;

  /* Use the new object to insert children */
  parent = obj;

  /* Recursively insert children below */
  while (next_child) {
    child = next_child;
    next_child = child->next_sibling;
    hwloc_insert_object_by_parent(topology, parent, child);
  }
}

static void
hwloc_connect(hwloc_obj_t parent);
/* Adds a misc object _after_ detection, and thus has to reconnect all the pointers */
hwloc_obj_t
hwloc_topology_insert_misc_object_by_cpuset(struct hwloc_topology *topology, hwloc_const_cpuset_t cpuset, const char *name)
{
  hwloc_obj_t obj = hwloc_alloc_setup_object(HWLOC_OBJ_MISC, -1);
  obj->cpuset = hwloc_cpuset_dup(cpuset);
  if (name)
    obj->name = strdup(name);

  hwloc_insert_object_by_cpuset(topology, obj);

  hwloc_connect(topology->levels[0][0]);

  return obj;
}

hwloc_obj_t
hwloc_topology_insert_misc_object_by_parent(struct hwloc_topology *topology, hwloc_obj_t parent, const char *name)
{
  hwloc_obj_t obj = hwloc_alloc_setup_object(HWLOC_OBJ_MISC, -1);
  if (parent->cpuset)
    obj->cpuset = hwloc_cpuset_dup(parent->cpuset);
  if (name)
    obj->name = strdup(name);

  hwloc_insert_object_by_parent(topology, parent, obj);

  hwloc_connect(topology->levels[0][0]);

  return obj;
}

/* Traverse children of a parent in a safe way: reread the next pointer as
 * appropriate to prevent crash on child deletion:  */
#define for_each_child_safe(child, parent, pchild) \
  for (pchild = &(parent)->first_child, child = *pchild; \
       child; \
       /* Check whether the current child was not dropped.  */ \
       (*pchild == child ? pchild = &(child->next_sibling) : NULL), \
       /* Get pointer to next childect.  */ \
        child = *pchild)

/* List all iodevices */
static void
append_pcidev(hwloc_topology_t topology, hwloc_obj_t obj)
{
  hwloc_obj_t child, *temp;

  if (obj->type == HWLOC_OBJ_PCI_DEVICE) {
    /* Insert in the main pcidev list */
    if (topology->first_pcidev) {
      obj->prev_cousin = topology->last_pcidev;
      obj->prev_cousin->next_cousin = obj;
      topology->last_pcidev = obj;
    } else {
      topology->first_pcidev = topology->last_pcidev = obj;
    }
  }

  for_each_child_safe(child, obj, temp)
    append_pcidev(topology, child);
}

static int hwloc_memory_page_type_compare(const void *_a, const void *_b)
{
  const struct hwloc_obj_memory_page_type_s *a = _a;
  const struct hwloc_obj_memory_page_type_s *b = _b;
  /* consider 0 as larger so that 0-size page_type go to the end */
  return b->size ? (int)(a->size - b->size) : -1;
}

/* Propagate memory counts */
static void
propagate_total_memory(hwloc_obj_t obj)
{
  hwloc_obj_t *temp, child;
  unsigned i;

  /* Propagate memory up */
  for_each_child_safe(child, obj, temp) {
    propagate_total_memory(child);
    obj->memory.total_memory += child->memory.total_memory;
  }
  obj->memory.total_memory += obj->memory.local_memory;

  /* By the way, sort the page_type array.
   * Cannot do it on insert since some backends (e.g. XML) add page_types after inserting the object.
   */
  qsort(obj->memory.page_types, obj->memory.page_types_len, sizeof(*obj->memory.page_types), hwloc_memory_page_type_compare);
  /* Ignore 0-size page_types, they are at the end */
  for(i=obj->memory.page_types_len; i>=1; i--)
    if (obj->memory.page_types[i-1].size)
      break;
  obj->memory.page_types_len = i;
}

/* Collect the cpuset of all the PU objects. */
static void
collect_proc_cpuset(hwloc_obj_t obj, hwloc_obj_t sys)
{
  hwloc_obj_t child, *temp;

  if (sys) {
    /* We are already given a pointer to a system object */
    if (obj->type == HWLOC_OBJ_PU)
      hwloc_cpuset_or(sys->cpuset, sys->cpuset, obj->cpuset);
  } else {
    if (obj->cpuset) {
      /* This object is the root of a machine */
      sys = obj;
      /* Assume no PU for now */
      hwloc_cpuset_zero(obj->cpuset);
    }
  }

  for_each_child_safe(child, obj, temp)
    collect_proc_cpuset(child, sys);
}

/* While traversing down and up, propagate the offline/disallowed cpus by
 * and'ing them to and from the first object that has a cpuset */
static void
propagate_unused_cpuset(hwloc_obj_t obj, hwloc_obj_t sys)
{
  hwloc_obj_t child, *temp;

  if (obj->cpuset) {
    if (sys) {
      /* We are already given a pointer to an system object, update it and update ourselves */
      hwloc_cpuset_t mask = hwloc_cpuset_alloc();

      /* Apply the topology cpuset */
      hwloc_cpuset_and(obj->cpuset, obj->cpuset, sys->cpuset);

      /* Update complete cpuset down */
      if (obj->complete_cpuset) {
	hwloc_cpuset_and(obj->complete_cpuset, obj->complete_cpuset, sys->complete_cpuset);
      } else {
	obj->complete_cpuset = hwloc_cpuset_dup(sys->complete_cpuset);
	hwloc_cpuset_and(obj->complete_cpuset, obj->complete_cpuset, obj->cpuset);
      }

      /* Update online cpusets */
      if (obj->online_cpuset) {
	/* Update ours */
	hwloc_cpuset_and(obj->online_cpuset, obj->online_cpuset, sys->online_cpuset);

	/* Update the given cpuset, but only what we know */
	hwloc_cpuset_copy(mask, obj->cpuset);
	hwloc_cpuset_not(mask, mask);
	hwloc_cpuset_or(mask, mask, obj->online_cpuset);
	hwloc_cpuset_and(sys->online_cpuset, sys->online_cpuset, mask);
      } else {
	/* Just take it as such */
	obj->online_cpuset = hwloc_cpuset_dup(sys->online_cpuset);
	hwloc_cpuset_and(obj->online_cpuset, obj->online_cpuset, obj->cpuset);
      }

      /* Update allowed cpusets */
      if (obj->allowed_cpuset) {
	/* Update ours */
	hwloc_cpuset_and(obj->allowed_cpuset, obj->allowed_cpuset, sys->allowed_cpuset);

	/* Update the given cpuset, but only what we know */
	hwloc_cpuset_copy(mask, obj->cpuset);
	hwloc_cpuset_not(mask, mask);
	hwloc_cpuset_or(mask, mask, obj->allowed_cpuset);
	hwloc_cpuset_and(sys->allowed_cpuset, sys->allowed_cpuset, mask);
      } else {
	/* Just take it as such */
	obj->allowed_cpuset = hwloc_cpuset_dup(sys->allowed_cpuset);
	hwloc_cpuset_and(obj->allowed_cpuset, obj->allowed_cpuset, obj->cpuset);
      }

      hwloc_cpuset_free(mask);
    } else {
      /* This object is the root of a machine */
      sys = obj;
      /* Apply complete cpuset to cpuset, online_cpuset and allowed_cpuset, it
       * will automatically be applied below */
      if (obj->complete_cpuset)
        hwloc_cpuset_and(obj->cpuset, obj->cpuset, obj->complete_cpuset);
      else
        obj->complete_cpuset = hwloc_cpuset_dup(obj->cpuset);
      if (obj->online_cpuset)
        hwloc_cpuset_and(obj->online_cpuset, obj->online_cpuset, obj->complete_cpuset);
      else
        obj->online_cpuset = hwloc_cpuset_dup(obj->complete_cpuset);
      if (obj->allowed_cpuset)
        hwloc_cpuset_and(obj->allowed_cpuset, obj->allowed_cpuset, obj->complete_cpuset);
      else
        obj->allowed_cpuset = hwloc_cpuset_dup(obj->complete_cpuset);
    }
  }

  for_each_child_safe(child, obj, temp)
    propagate_unused_cpuset(child, sys);
}

/* Propagate nodesets up and down */
static void
propagate_nodeset(hwloc_obj_t obj, hwloc_obj_t sys)
{
  hwloc_obj_t child, *temp;
  hwloc_cpuset_t parent_nodeset = NULL;
  int parent_weight = 0;

  if (!sys && obj->nodeset) {
    sys = obj;
    if (!obj->complete_nodeset)
      obj->complete_nodeset = hwloc_cpuset_dup(obj->nodeset);
    if (!obj->allowed_nodeset)
      obj->allowed_nodeset = hwloc_cpuset_dup(obj->complete_nodeset);
  }

  if (sys) {
    if (obj->nodeset) {
      /* Some existing nodeset coming from above, to possibly propagate down */
      parent_nodeset = obj->nodeset;
      parent_weight = hwloc_cpuset_weight(parent_nodeset);
    } else
      obj->nodeset = hwloc_cpuset_alloc();
  }

  for_each_child_safe(child, obj, temp) {
    /* Propagate singleton nodesets down */
    if (parent_weight == 1) {
      if (!child->nodeset)
        child->nodeset = hwloc_cpuset_dup(obj->nodeset);
      else if (!hwloc_cpuset_isequal(child->nodeset, parent_nodeset)) {
        hwloc_debug_cpuset("Oops, parent nodeset %s", parent_nodeset);
        hwloc_debug_cpuset(" is different from child nodeset %s, ignoring the child one\n", child->nodeset);
        hwloc_cpuset_copy(child->nodeset, parent_nodeset);
      }
    }

    /* Recurse */
    propagate_nodeset(child, sys);

    /* Propagate children nodesets up */
    if (sys && child->nodeset)
      hwloc_cpuset_or(obj->nodeset, obj->nodeset, child->nodeset);
  }
}

/* Propagate allowed and complete nodesets */
static void
propagate_nodesets(hwloc_obj_t obj)
{
  hwloc_cpuset_t mask = hwloc_cpuset_alloc();
  hwloc_obj_t child, *temp;

  for_each_child_safe(child, obj, temp) {
    if (obj->nodeset) {
      /* Update complete nodesets down */
      if (child->complete_nodeset) {
        hwloc_cpuset_and(child->complete_nodeset, child->complete_nodeset, obj->complete_nodeset);
      } else if (child->nodeset) {
        child->complete_nodeset = hwloc_cpuset_dup(obj->complete_nodeset);
        hwloc_cpuset_and(child->complete_nodeset, child->complete_nodeset, child->nodeset);
      } /* else the child doesn't have nodeset information, we can not provide a complete nodeset */

      /* Update allowed nodesets down */
      if (child->allowed_nodeset) {
        hwloc_cpuset_and(child->allowed_nodeset, child->allowed_nodeset, obj->allowed_nodeset);
      } else if (child->nodeset) {
        child->allowed_nodeset = hwloc_cpuset_dup(obj->allowed_nodeset);
        hwloc_cpuset_and(child->allowed_nodeset, child->allowed_nodeset, child->nodeset);
      }
    }

    propagate_nodesets(child);

    if (obj->nodeset) {
      /* Update allowed nodesets up */
      if (child->nodeset && child->allowed_nodeset) {
        hwloc_cpuset_copy(mask, child->nodeset);
        hwloc_cpuset_not(mask, mask);
        hwloc_cpuset_or(mask, mask, child->allowed_nodeset);
        hwloc_cpuset_and(obj->allowed_nodeset, obj->allowed_nodeset, mask);
      }
    }
  }
  hwloc_cpuset_free(mask);

  if (obj->nodeset) {
    /* Apply complete nodeset to nodeset and allowed_nodeset */
    if (obj->complete_nodeset)
      hwloc_cpuset_and(obj->nodeset, obj->nodeset, obj->complete_nodeset);
    else
      obj->complete_nodeset = hwloc_cpuset_dup(obj->nodeset);
    if (obj->allowed_nodeset)
      hwloc_cpuset_and(obj->allowed_nodeset, obj->allowed_nodeset, obj->complete_nodeset);
    else
      obj->allowed_nodeset = hwloc_cpuset_dup(obj->complete_nodeset);
  }
}

static void
apply_nodeset(hwloc_obj_t obj, hwloc_obj_t sys)
{
  unsigned i;
  hwloc_obj_t child, *temp;

  if (sys) {
    if (obj->type == HWLOC_OBJ_NODE && obj->os_index != (unsigned) -1 &&
        !hwloc_cpuset_isset(sys->allowed_nodeset, obj->os_index)) {
      hwloc_debug("Dropping memory from disallowed node %u\n", obj->os_index);
      obj->memory.local_memory = 0;
      obj->memory.total_memory = 0;
      for(i=0; i<obj->memory.page_types_len; i++)
	obj->memory.page_types[i].count = 0;
    }
  } else {
    if (obj->allowed_nodeset) {
      sys = obj;
    }
  }

  for_each_child_safe(child, obj, temp)
    apply_nodeset(child, sys);
}

static void
remove_unused_cpusets(hwloc_obj_t obj)
{
  hwloc_obj_t child, *temp;

  if (obj->cpuset) {
    hwloc_cpuset_and(obj->cpuset, obj->cpuset, obj->online_cpuset);
    hwloc_cpuset_and(obj->cpuset, obj->cpuset, obj->allowed_cpuset);
  }

  for_each_child_safe(child, obj, temp)
    remove_unused_cpusets(child);
}

static void
drop_object(hwloc_obj_t *pparent)
{
  hwloc_obj_t parent = *pparent;
  hwloc_obj_t child = parent->first_child;
  /* Replace object with its list of children */
  if (child) {
    *pparent = child;
    while (child->next_sibling)
      child = child->next_sibling;
    child->next_sibling = parent->next_sibling;
  } else
    *pparent = parent->next_sibling;
  /* Remove ignored object */
  free_object(parent);
}

/* Remove all ignored objects.  */
static void
remove_ignored(hwloc_topology_t topology, hwloc_obj_t *pparent)
{
  hwloc_obj_t parent = *pparent, child, *pchild;

  for_each_child_safe(child, parent, pchild)
    remove_ignored(topology, pchild);

  if (topology->ignored_types[parent->type] == HWLOC_IGNORE_TYPE_ALWAYS) {
    hwloc_debug("%s", "\nDropping ignored object ");
    print_object(topology, 0, parent);
    drop_object(pparent);
  }
}

static void
do_free_object(hwloc_obj_t *pobj)
{
  hwloc_obj_t obj = *pobj, child, *pchild;

  for_each_child_safe(child, obj, pchild)
    do_free_object(pchild);

  *pobj = obj->next_sibling;
  free_object(obj);
}

/* Remove all children whose cpuset is empty, except NUMA nodes
 * since we want to keep memory information, and except PCI bridges and devices.
 */
static void
remove_empty(hwloc_topology_t topology, hwloc_obj_t *pobj)
{
  hwloc_obj_t obj = *pobj, child, *pchild;

  for_each_child_safe(child, obj, pchild)
    remove_empty(topology, pchild);

  if (obj->type != HWLOC_OBJ_NODE
      && obj->type != HWLOC_OBJ_PCI_DEVICE
      && obj->type != HWLOC_OBJ_BRIDGE
      && obj->cpuset
      && hwloc_cpuset_iszero(obj->cpuset)) {
    /* Remove empty children */
    hwloc_debug("%s", "\nRemoving empty object ");
    print_object(topology, 0, obj);
    do_free_object(pobj);
  }
}

/*
 * Merge with the only child if either the parent or the child has a type to be
 * ignored while keeping structure
 */
static void
merge_useless_child(hwloc_topology_t topology, hwloc_obj_t *pparent)
{
  hwloc_obj_t parent = *pparent, child, *pchild;

  for_each_child_safe(child, parent, pchild)
    merge_useless_child(topology, pchild);

  child = parent->first_child;
  if (!child || child->next_sibling)
    /* There are no or several children, it's useful to keep them.  */
    return;

  /* TODO: have a preference order?  */
  if (topology->ignored_types[parent->type] == HWLOC_IGNORE_TYPE_KEEP_STRUCTURE) {
    /* Parent can be ignored in favor of the child.  */
    hwloc_debug("%s", "\nIgnoring parent ");
    print_object(topology, 0, parent);
    *pparent = child;
    child->next_sibling = parent->next_sibling;
    free_object(parent);
  } else if (topology->ignored_types[child->type] == HWLOC_IGNORE_TYPE_KEEP_STRUCTURE) {
    /* Child can be ignored in favor of the parent.  */
    hwloc_debug("%s", "\nIgnoring child ");
    print_object(topology, 0, child);
    parent->first_child = child->first_child;
    free_object(child);
  }
}

/*
 * Initialize handy pointers in the whole topology
 */
static void
hwloc_connect(hwloc_obj_t parent)
{
  unsigned n;
  hwloc_obj_t child, prev_child = NULL;

  for (n = 0, child = parent->first_child;
       child;
       n++,   prev_child = child, child = child->next_sibling) {
    child->parent = parent;
    child->sibling_rank = n;
    child->prev_sibling = prev_child;
  }
  parent->last_child = prev_child;

  parent->arity = n;
  free(parent->children);
  if (!n) {
    parent->children = NULL;
    return;
  }

  parent->children = malloc(n * sizeof(*parent->children));
  for (n = 0, child = parent->first_child;
       child;
       n++,   child = child->next_sibling) {
    parent->children[n] = child;
    hwloc_connect(child);
  }
}

/*
 * Check whether there is an object below ROOT that has the same type as OBJ
 */
static int
find_same_type(hwloc_obj_t root, hwloc_obj_t obj)
{
  hwloc_obj_t child;

  if (hwloc_type_cmp(root, obj) == HWLOC_TYPE_EQUAL)
    return 1;

  for (child = root->first_child; child; child = child->next_sibling)
    if (find_same_type(child, obj))
      return 1;

  return 0;
}

/*
 * Empty binding hooks always returning success
 */

static int dontset_thisthread_cpubind(hwloc_topology_t topology __hwloc_attribute_unused, hwloc_const_cpuset_t set __hwloc_attribute_unused, int policy __hwloc_attribute_unused)
{
  return 0;
}
static int dontget_thisthread_cpubind(hwloc_topology_t topology __hwloc_attribute_unused, hwloc_cpuset_t set, int policy __hwloc_attribute_unused)
{
  hwloc_cpuset_copy(set, hwloc_topology_get_complete_cpuset(topology));
  return 0;
}
static int dontset_thisproc_cpubind(hwloc_topology_t topology __hwloc_attribute_unused, hwloc_const_cpuset_t set __hwloc_attribute_unused, int policy __hwloc_attribute_unused)
{
  return 0;
}
static int dontget_thisproc_cpubind(hwloc_topology_t topology __hwloc_attribute_unused, hwloc_cpuset_t set, int policy __hwloc_attribute_unused)
{
  hwloc_const_cpuset_t cpuset = hwloc_topology_get_complete_cpuset(topology);
  if (cpuset) {
    hwloc_cpuset_copy(set,cpuset);
    return 0;
  } else
    return -1;
}
static int dontset_proc_cpubind(hwloc_topology_t topology __hwloc_attribute_unused, hwloc_pid_t pid __hwloc_attribute_unused, hwloc_const_cpuset_t set __hwloc_attribute_unused, int policy __hwloc_attribute_unused)
{
  return 0;
}
static int dontget_proc_cpubind(hwloc_topology_t topology __hwloc_attribute_unused, hwloc_pid_t pid __hwloc_attribute_unused, hwloc_cpuset_t cpuset, int policy __hwloc_attribute_unused)
{
  hwloc_cpuset_copy(cpuset, hwloc_topology_get_complete_cpuset(topology));
  return 0;
}
#ifdef hwloc_thread_t
static int dontset_thread_cpubind(hwloc_topology_t topology __hwloc_attribute_unused, hwloc_thread_t tid __hwloc_attribute_unused, hwloc_const_cpuset_t set __hwloc_attribute_unused, int policy __hwloc_attribute_unused)
{
  return 0;
}
static int dontget_thread_cpubind(hwloc_topology_t topology __hwloc_attribute_unused, hwloc_thread_t tid __hwloc_attribute_unused, hwloc_cpuset_t cpuset, int policy __hwloc_attribute_unused)
{
  hwloc_cpuset_copy(cpuset, hwloc_topology_get_complete_cpuset(topology));
  return 0;
}
#endif

static void alloc_cpusets(hwloc_obj_t obj)
{
  obj->cpuset = hwloc_cpuset_alloc();
  obj->complete_cpuset = hwloc_cpuset_alloc();
  obj->online_cpuset = hwloc_cpuset_alloc();
  obj->allowed_cpuset = hwloc_cpuset_alloc();
  obj->nodeset = hwloc_cpuset_alloc();
  obj->complete_nodeset = hwloc_cpuset_alloc();
  obj->allowed_nodeset = hwloc_cpuset_alloc();
  hwloc_cpuset_fill(obj->cpuset);
  hwloc_cpuset_zero(obj->complete_cpuset);
  hwloc_cpuset_fill(obj->online_cpuset);
  hwloc_cpuset_fill(obj->allowed_cpuset);
  hwloc_cpuset_zero(obj->nodeset);
  hwloc_cpuset_zero(obj->complete_nodeset);
  hwloc_cpuset_fill(obj->allowed_nodeset);
}

/* Main discovery loop */
static int
hwloc_discover(struct hwloc_topology *topology)
{
  unsigned l, i=0, taken_i, new_i, j;
  hwloc_obj_t *objs, *taken_objs, *new_objs, top_obj;
  unsigned n_objs, n_taken_objs, n_new_objs;

  if (topology->backend_type == HWLOC_BACKEND_SYNTHETIC) {
    alloc_cpusets(topology->levels[0][0]);
    hwloc_look_synthetic(topology);
#ifdef HWLOC_HAVE_XML
  } else if (topology->backend_type == HWLOC_BACKEND_XML) {
    hwloc_look_xml(topology);
#endif
  } else {

  /* Raw detection, from coarser levels to finer levels for more efficiency.  */

  /* hwloc_look_* functions should use hwloc_obj_add to add objects initialized
   * through hwloc_alloc_setup_object. For node levels, nodeset, memory_Kb and
   * huge_page_free must be initialized. For cache levels, memory_kB and
   * attr->cache.depth must be initialized. For misc levels, attr->misc.depth
   * must be initialized.
   */

  /* There must be at least a PU object for each logical processor, at worse
   * produced by hwloc_setup_pu_level()
   */

  /* To be able to just use hwloc_insert_object_by_cpuset to insert the object
   * in the topology according to the cpuset, the cpuset field must be
   * initialized.
   */

  /* If the OS can provide NUMA distances, it should call
   * hwloc_setup_misc_level_from_distances() to automatically group NUMA nodes
   * into misc objects.
   */

  /* A priori, All processors are visible in the topology, online, and allowed
   * for the application.
   *
   * - If some processors exist but topology information is unknown for them
   *   (and thus the backend couldn't create objects for them), they should be
   *   added to the complete_cpuset field of the lowest object where the object
   *   could reside.
   *
   * - If some processors are not online, they should be dropped from the
   *   online_cpuset field.
   *
   * - If some processors are not allowed for the application (e.g. for
   *   administration reasons), they should be dropped from the allowed_cpuset
   *   field.
   *
   * The same applies to the node sets complete_nodeset and allowed_cpuset.
   *
   * If such field doesn't exist yet, it can be allocated, and initialized to
   * zero (for complete), or to full (for online and allowed). The values are
   * automatically propagated to the whole tree after detection.
   *
   * Here, we only allocate cpusets for the root object.
   */

    alloc_cpusets(topology->levels[0][0]);

  /* Each OS type should also fill the bind functions pointers, at least the
   * set_cpubind one
   */

#    ifdef HWLOC_LINUX_SYS
#      define HAVE_OS_SUPPORT
    hwloc_look_linux(topology);
#    endif /* HWLOC_LINUX_SYS */

#    ifdef HWLOC_AIX_SYS
#      define HAVE_OS_SUPPORT
    hwloc_look_aix(topology);
#    endif /* HWLOC_AIX_SYS */

#    ifdef HWLOC_OSF_SYS
#      define HAVE_OS_SUPPORT
    hwloc_look_osf(topology);
#    endif /* HWLOC_OSF_SYS */

#    ifdef HWLOC_SOLARIS_SYS
#      define HAVE_OS_SUPPORT
    hwloc_look_solaris(topology);
#    endif /* HWLOC_SOLARIS_SYS */

#    ifdef HWLOC_WIN_SYS
#      define HAVE_OS_SUPPORT
    hwloc_look_windows(topology);
#    endif /* HWLOC_WIN_SYS */

#    ifdef HWLOC_DARWIN_SYS
#      define HAVE_OS_SUPPORT
    hwloc_look_darwin(topology);
#    endif /* HWLOC_DARWIN_SYS */

#    ifdef HWLOC_FREEBSD_SYS
#      define HAVE_OS_SUPPORT
    hwloc_look_freebsd(topology);
#    endif /* HWLOC_FREEBSD_SYS */

#    ifdef HWLOC_HPUX_SYS
#      define HAVE_OS_SUPPORT
    hwloc_look_hpux(topology);
#    endif /* HWLOC_HPUX_SYS */

#    ifndef HAVE_OS_SUPPORT
    hwloc_setup_pu_level(topology, hwloc_fallback_nbprocessors(topology));
#    endif /* Unsupported OS */
  }

  print_objects(topology, 0, topology->levels[0][0]);

  /* First tweak a bit to clean the topology.  */
  hwloc_debug("%s", "\nRestrict topology cpusets to existing PU and NODE objects\n");
  collect_proc_cpuset(topology->levels[0][0], NULL);

  hwloc_debug("%s", "\nPropagate offline and disallowed cpus down and up\n");
  propagate_unused_cpuset(topology->levels[0][0], NULL);

  if (topology->levels[0][0]->complete_nodeset && hwloc_cpuset_iszero(topology->levels[0][0]->complete_nodeset)) {
    /* No nodeset, drop all of them */
    hwloc_cpuset_free(topology->levels[0][0]->nodeset);
    topology->levels[0][0]->nodeset = NULL;
    hwloc_cpuset_free(topology->levels[0][0]->complete_nodeset);
    topology->levels[0][0]->complete_nodeset = NULL;
    hwloc_cpuset_free(topology->levels[0][0]->allowed_nodeset);
    topology->levels[0][0]->allowed_nodeset = NULL;
  }
  hwloc_debug("%s", "\nPropagate nodesets\n");
  propagate_nodeset(topology->levels[0][0], NULL);
  propagate_nodesets(topology->levels[0][0]);

  print_objects(topology, 0, topology->levels[0][0]);

  if (!(topology->flags & HWLOC_TOPOLOGY_FLAG_WHOLE_SYSTEM)) {
    hwloc_debug("%s", "\nRemoving unauthorized and offline cpusets from all cpusets\n");
    remove_unused_cpusets(topology->levels[0][0]);

    hwloc_debug("%s", "\nRemoving disallowed memory according to nodesets\n");
    apply_nodeset(topology->levels[0][0], NULL);

    print_objects(topology, 0, topology->levels[0][0]);
  }

  hwloc_debug("%s", "\nRemoving ignored objects\n");
  remove_ignored(topology, &topology->levels[0][0]);

  print_objects(topology, 0, topology->levels[0][0]);

  hwloc_debug("%s", "\nRemoving empty objects except numa nodes and PCI devices\n");
  remove_empty(topology, &topology->levels[0][0]);

  print_objects(topology, 0, topology->levels[0][0]);

  hwloc_debug("%s", "\nRemoving objects whose type has HWLOC_IGNORE_TYPE_KEEP_STRUCTURE and have only one child or are the only child\n");
  merge_useless_child(topology, &topology->levels[0][0]);

  print_objects(topology, 0, topology->levels[0][0]);

  hwloc_debug("%s", "\nOk, finished tweaking, now connect\n");

  /* Now connect handy pointers.  */

  hwloc_connect(topology->levels[0][0]);

  print_objects(topology, 0, topology->levels[0][0]);

  /* Explore the resulting topology level by level.  */

  /* initialize all depth to unknown */
  for (l=1; l < HWLOC_OBJ_TYPE_MAX; l++)
    topology->type_depth[l] = HWLOC_TYPE_DEPTH_UNKNOWN;
  topology->type_depth[topology->levels[0][0]->type] = 0;

  /* Start with children of the whole system.  */
  l = 0;
  n_objs = topology->levels[0][0]->arity;
  objs = malloc(n_objs * sizeof(objs[0]));
  if (!objs) {
    errno = ENOMEM;
    hwloc_topology_clear(topology);
    return -1;
  }
  memcpy(objs, topology->levels[0][0]->children, n_objs * sizeof(objs[0]));

  /* Keep building levels while there are objects left in OBJS.  */
  while (n_objs) {

    /* First find which type of object is the topmost.
     * Don't use PU if there are other types since we want to keep PU at the bottom.
     */
    for (i = 0; i < n_objs; i++)
      if (objs[i]->type != HWLOC_OBJ_PU)
        break;
    top_obj = i == n_objs ? objs[0] : objs[i];
    for (i = 0; i < n_objs; i++) {
      if (hwloc_type_cmp(top_obj, objs[i]) != HWLOC_TYPE_EQUAL) {
	if (find_same_type(objs[i], top_obj)) {
	  /* OBJS[i] is strictly above an object of the same type as TOP_OBJ, so it
	   * is above TOP_OBJ.  */
	  top_obj = objs[i];
	}
      }
    }

    /* Now peek all objects of the same type, build a level with that and
     * replace them with their children.  */

    /* First count them.  */
    n_taken_objs = 0;
    n_new_objs = 0;
    for (i = 0; i < n_objs; i++)
      if (hwloc_type_cmp(top_obj, objs[i]) == HWLOC_TYPE_EQUAL) {
	n_taken_objs++;
	n_new_objs += objs[i]->arity;
      }

    /* New level.  */
    taken_objs = malloc((n_taken_objs + 1) * sizeof(taken_objs[0]));
    /* New list of pending objects.  */
    new_objs = malloc((n_objs - n_taken_objs + n_new_objs) * sizeof(new_objs[0]));

    taken_i = 0;
    new_i = 0;
    for (i = 0; i < n_objs; i++)
      if (hwloc_type_cmp(top_obj, objs[i]) == HWLOC_TYPE_EQUAL) {
	/* Take it, add children.  */
	taken_objs[taken_i++] = objs[i];
	for (j = 0; j < objs[i]->arity; j++)
	  new_objs[new_i++] = objs[i]->children[j];
      } else
	/* Leave it.  */
	new_objs[new_i++] = objs[i];


#ifdef HWLOC_DEBUG
    /* Make sure we didn't mess up.  */
    assert(taken_i == n_taken_objs);
    assert(new_i == n_objs - n_taken_objs + n_new_objs);
#endif

    /* Ok, put numbers in the level.  */
    for (i = 0; i < n_taken_objs; i++) {
      taken_objs[i]->depth = topology->nb_levels;
      taken_objs[i]->logical_index = i;
      if (i) {
	taken_objs[i]->prev_cousin = taken_objs[i-1];
	taken_objs[i-1]->next_cousin = taken_objs[i];
      }
    }

    /* One more level!  */
    if (top_obj->type == HWLOC_OBJ_CACHE)
      hwloc_debug("--- Cache level depth %u", top_obj->attr->cache.depth);
    else
      hwloc_debug("--- %s level", hwloc_obj_type_string(top_obj->type));
    hwloc_debug(" has number %u\n\n", topology->nb_levels);

    if (topology->type_depth[top_obj->type] == HWLOC_TYPE_DEPTH_UNKNOWN)
      topology->type_depth[top_obj->type] = topology->nb_levels;
    else
      topology->type_depth[top_obj->type] = HWLOC_TYPE_DEPTH_MULTIPLE; /* mark as unknown */

    taken_objs[n_taken_objs] = NULL;

    topology->level_nbobjects[topology->nb_levels] = n_taken_objs;
    topology->levels[topology->nb_levels] = taken_objs;

    topology->nb_levels++;

    free(objs);
    objs = new_objs;
    n_objs = new_i;
  }

  /* It's empty now.  */
  free(objs);

  /* accumulate children memory in total_memory fields (only once parent is set) */
  hwloc_debug("%s", "\nPropagate total memory up\n");
  propagate_total_memory(topology->levels[0][0]);

  /*
   * Additional detection, using hwloc_insert_object to add a few objects here
   * and there.
   */

  /* PCI */
  if (!(topology->flags & HWLOC_TOPOLOGY_FLAG_NO_PCI)) {
    int gotsome = 0;
    hwloc_debug("%s", "\nLooking for PCI devices\n");

    if (topology->backend_type == HWLOC_BACKEND_SYNTHETIC) {
      /* TODO */
    }
#ifdef HWLOC_HAVE_XML
    else if (topology->backend_type == HWLOC_BACKEND_XML) {
      /* TODO */
    }
#endif
#ifdef HWLOC_HAVE_LIBPCI
    else if (topology->is_thissystem) {
      hwloc_look_libpci(topology);
      gotsome = 1;
    }
#endif

    if (gotsome) {
      print_objects(topology, 0, topology->levels[0][0]);

      hwloc_debug("%s", "\nNow reconnecting\n");

      hwloc_connect(topology->levels[0][0]);

      print_objects(topology, 0, topology->levels[0][0]);
    } else {
      hwloc_debug("%s", "\nno PCI detection\n");
    }
  }

  append_pcidev(topology, topology->levels[0][0]);

  /*
   * Eventually, register OS-specific binding functions
   */

  if (topology->flags & HWLOC_TOPOLOGY_FLAG_IS_THISSYSTEM)
    topology->is_thissystem = 1;

  if (topology->is_thissystem) {
#    ifdef HWLOC_LINUX_SYS
    hwloc_set_linux_hooks(topology);
#    endif /* HWLOC_LINUX_SYS */

#    ifdef HWLOC_AIX_SYS
    hwloc_set_aix_hooks(topology);
#    endif /* HWLOC_AIX_SYS */

#    ifdef HWLOC_OSF_SYS
    hwloc_set_osf_hooks(topology);
#    endif /* HWLOC_OSF_SYS */

#    ifdef HWLOC_SOLARIS_SYS
    hwloc_set_solaris_hooks(topology);
#    endif /* HWLOC_SOLARIS_SYS */

#    ifdef HWLOC_WIN_SYS
    hwloc_set_windows_hooks(topology);
#    endif /* HWLOC_WIN_SYS */

#    ifdef HWLOC_DARWIN_SYS
    hwloc_set_darwin_hooks(topology);
#    endif /* HWLOC_DARWIN_SYS */

#    ifdef HWLOC_FREEBSD_SYS
    hwloc_set_freebsd_hooks(topology);
#    endif /* HWLOC_FREEBSD_SYS */

#    ifdef HWLOC_HPUX_SYS
    hwloc_set_hpux_hooks(topology);
#    endif /* HWLOC_HPUX_SYS */
  } else {
    topology->set_thisproc_cpubind = dontset_thisproc_cpubind;
    topology->get_thisproc_cpubind = dontget_thisproc_cpubind;
    topology->set_thisthread_cpubind = dontset_thisthread_cpubind;
    topology->get_thisthread_cpubind = dontget_thisthread_cpubind;
    topology->set_proc_cpubind = dontset_proc_cpubind;
    topology->get_proc_cpubind = dontget_proc_cpubind;
#ifdef hwloc_thread_t
    topology->set_thread_cpubind = dontset_thread_cpubind;
    topology->get_thread_cpubind = dontget_thread_cpubind;
#endif
  }

  /* if not is_thissystem, set_cpubind is fake
   * and get_cpubind returns the whole system cpuset,
   * so don't report that set/get_cpubind as supported
   */
  if (topology->is_thissystem) {
#define DO(kind) \
    if (topology->kind) \
      topology->support.cpubind->kind = 1;
    DO(set_thisproc_cpubind);
    DO(get_thisproc_cpubind);
    DO(set_proc_cpubind);
    DO(get_proc_cpubind);
    DO(set_thisthread_cpubind);
    DO(get_thisthread_cpubind);
    DO(set_thread_cpubind);
    DO(get_thread_cpubind);
  }

  return 0;
}

/* To be before discovery is actually launched,
 * Resets everything in case a previous load initialized some stuff.
 */
static void
hwloc_topology_setup_defaults(struct hwloc_topology *topology)
{
  struct hwloc_obj *root_obj;
  int i;

  /* reset support */
  topology->set_thisproc_cpubind = NULL;
  topology->get_thisproc_cpubind = NULL;
  topology->set_thisthread_cpubind = NULL;
  topology->get_thisthread_cpubind = NULL;
  topology->set_proc_cpubind = NULL;
  topology->get_proc_cpubind = NULL;
#ifdef hwloc_thread_t
  topology->set_thread_cpubind = NULL;
  topology->get_thread_cpubind = NULL;
#endif
  memset(topology->support.discovery, 0, sizeof(*topology->support.discovery));
  memset(topology->support.cpubind, 0, sizeof(*topology->support.cpubind));

  /* No objects by default but System on top by default */
  memset(topology->level_nbobjects, 0, sizeof(topology->level_nbobjects));
  for (i=0; i < HWLOC_OBJ_TYPE_MAX; i++)
    topology->type_depth[i] = HWLOC_TYPE_DEPTH_UNKNOWN;
  topology->nb_levels = 1; /* there's at least SYSTEM */
  topology->levels[0] = malloc (sizeof (struct hwloc_obj));
  topology->level_nbobjects[0] = 1;

  /* Create the actual machine object, but don't touch its attributes yet
   * since the OS backend may still change the object into something else
   * (for instance System)
   */
  root_obj = hwloc_alloc_setup_object(HWLOC_OBJ_MACHINE, 0);
  root_obj->depth = 0;
  root_obj->logical_index = 0;
  root_obj->sibling_rank = 0;
  topology->levels[0][0] = root_obj;
}

int
hwloc_topology_init (struct hwloc_topology **topologyp)
{
  struct hwloc_topology *topology;
  int i;

  topology = malloc (sizeof (struct hwloc_topology));
  if(!topology)
    return -1;

  /* Setup topology context */
  topology->is_loaded = 0;
  topology->flags = 0;
  topology->is_thissystem = 1;
  topology->backend_type = HWLOC_BACKEND_NONE; /* backend not specified by default */
  topology->pid = 0;

  topology->support.discovery = malloc(sizeof(*topology->support.discovery));
  topology->support.cpubind = malloc(sizeof(*topology->support.cpubind));

<<<<<<< HEAD
  topology->first_pcidev = NULL;
  topology->last_pcidev = NULL;

=======
>>>>>>> 0267c491
  /* Only ignore useless cruft by default */
  for(i=0; i< HWLOC_OBJ_TYPE_MAX; i++)
    topology->ignored_types[i] = HWLOC_IGNORE_TYPE_NEVER;
  topology->ignored_types[HWLOC_OBJ_GROUP] = HWLOC_IGNORE_TYPE_KEEP_STRUCTURE;

  /* Make the topology look like something coherent but empty */
  hwloc_topology_setup_defaults(topology);

  *topologyp = topology;
  return 0;
}

static void
hwloc_backend_exit(struct hwloc_topology *topology)
{
  switch (topology->backend_type) {
#ifdef HWLOC_LINUX_SYS
  case HWLOC_BACKEND_SYSFS:
    hwloc_backend_sysfs_exit(topology);
    break;
#endif
#ifdef HWLOC_HAVE_XML
  case HWLOC_BACKEND_XML:
    hwloc_backend_xml_exit(topology);
    break;
#endif
  case HWLOC_BACKEND_SYNTHETIC:
    hwloc_backend_synthetic_exit(topology);
    break;
  default:
    break;
  }

  assert(topology->backend_type == HWLOC_BACKEND_NONE);
}

int
hwloc_topology_set_fsroot(struct hwloc_topology *topology, const char *fsroot_path __hwloc_attribute_unused)
{
  /* cleanup existing backend */
  hwloc_backend_exit(topology);

#ifdef HWLOC_LINUX_SYS
  if (hwloc_backend_sysfs_init(topology, fsroot_path) < 0)
    return -1;
#endif /* HWLOC_LINUX_SYS */

  return 0;
}

int
hwloc_topology_set_pid(struct hwloc_topology *topology __hwloc_attribute_unused,
                       hwloc_pid_t pid __hwloc_attribute_unused)
{
#ifdef HWLOC_LINUX_SYS
  topology->pid = pid;
  return 0;
#else /* HWLOC_LINUX_SYS */
  errno = ENOSYS;
  return -1;
#endif /* HWLOC_LINUX_SYS */
}

int
hwloc_topology_set_synthetic(struct hwloc_topology *topology, const char *description)
{
  /* cleanup existing backend */
  hwloc_backend_exit(topology);

  return hwloc_backend_synthetic_init(topology, description);
}

int
hwloc_topology_set_xml(struct hwloc_topology *topology __hwloc_attribute_unused,
                       const char *xmlpath __hwloc_attribute_unused)
{
#ifdef HWLOC_HAVE_XML
  /* cleanup existing backend */
  hwloc_backend_exit(topology);

  return hwloc_backend_xml_init(topology, xmlpath);
#else /* HWLOC_HAVE_XML */
  errno = ENOSYS;
  return -1;
#endif /* !HWLOC_HAVE_XML */
}

int
hwloc_topology_set_flags (struct hwloc_topology *topology, unsigned long flags)
{
  topology->flags = flags;
  return 0;
}

int
hwloc_topology_ignore_type(struct hwloc_topology *topology, hwloc_obj_type_t type)
{
  if (type >= HWLOC_OBJ_TYPE_MAX) {
    errno = EINVAL;
    return -1;
  }

  if (type == HWLOC_OBJ_PU) {
    /* we need the PU level */
    errno = EINVAL;
    return -1;
  }

  topology->ignored_types[type] = HWLOC_IGNORE_TYPE_ALWAYS;
  return 0;
}

int
hwloc_topology_ignore_type_keep_structure(struct hwloc_topology *topology, hwloc_obj_type_t type)
{
  if (type >= HWLOC_OBJ_TYPE_MAX) {
    errno = EINVAL;
    return -1;
  }

  if (type == HWLOC_OBJ_PU) {
    /* we need the PU level */
    errno = EINVAL;
    return -1;
  }

  topology->ignored_types[type] = HWLOC_IGNORE_TYPE_KEEP_STRUCTURE;
  return 0;
}

int
hwloc_topology_ignore_all_keep_structure(struct hwloc_topology *topology)
{
  unsigned type;
  for(type=0; type<HWLOC_OBJ_TYPE_MAX; type++)
    if (type != HWLOC_OBJ_PU)
      topology->ignored_types[type] = HWLOC_IGNORE_TYPE_KEEP_STRUCTURE;
  return 0;
}

static void
hwloc_topology_clear_tree (struct hwloc_topology *topology, struct hwloc_obj *root)
{
  unsigned i;
  for(i=0; i<root->arity; i++)
    hwloc_topology_clear_tree (topology, root->children[i]);
  free_object (root);
}

static void
hwloc_topology_clear (struct hwloc_topology *topology)
{
  unsigned l;
  hwloc_topology_clear_tree (topology, topology->levels[0][0]);
  for (l=0; l<topology->nb_levels; l++)
    free(topology->levels[l]);
}

void
hwloc_topology_destroy (struct hwloc_topology *topology)
{
  hwloc_topology_clear(topology);
  hwloc_backend_exit(topology);
  free(topology->support.discovery);
  free(topology->support.cpubind);
  free(topology);
}

int
hwloc_topology_load (struct hwloc_topology *topology)
{
  char *local_env;
  int err;

  if (topology->is_loaded) {
    hwloc_topology_clear(topology);
    hwloc_topology_setup_defaults(topology);
    topology->is_loaded = 0;
  }

  /* enforce backend anyway if a FORCE variable was given */
#ifdef HWLOC_LINUX_SYS
  {
    char *fsroot_path_env = getenv("HWLOC_FORCE_FSROOT");
    if (fsroot_path_env) {
      hwloc_backend_exit(topology);
      hwloc_backend_sysfs_init(topology, fsroot_path_env);
    }
  }
#endif
#ifdef HWLOC_HAVE_XML
  {
    char *xmlpath_env = getenv("HWLOC_FORCE_XMLFILE");
    if (xmlpath_env) {
      hwloc_backend_exit(topology);
      hwloc_backend_xml_init(topology, xmlpath_env);
    }
  }
#endif

  /* only apply non-FORCE variables if we have not changed the backend yet */
#ifdef HWLOC_LINUX_SYS
  if (topology->backend_type == HWLOC_BACKEND_NONE) {
    char *fsroot_path_env = getenv("HWLOC_FSROOT");
    if (fsroot_path_env)
      hwloc_backend_sysfs_init(topology, fsroot_path_env);
  }
#endif
#ifdef HWLOC_HAVE_XML
  if (topology->backend_type == HWLOC_BACKEND_NONE) {
    char *xmlpath_env = getenv("HWLOC_XMLFILE");
    if (xmlpath_env)
      hwloc_backend_xml_init(topology, xmlpath_env);
  }
#endif

  /* always apply non-FORCE THISSYSTEM since it was explicitly designed to override setups from other backends */
  local_env = getenv("HWLOC_THISSYSTEM");
  if (local_env)
    topology->is_thissystem = atoi(local_env);

  /* if we haven't chosen the backend, set the OS-specific one if needed */
  if (topology->backend_type == HWLOC_BACKEND_NONE) {
#ifdef HWLOC_LINUX_SYS
    if (hwloc_backend_sysfs_init(topology, "/") < 0)
      return -1;
#endif
  }

  /* actual topology discovery */
  err = hwloc_discover(topology);
  if (err < 0)
    return err;

  /* enforce THISSYSTEM if given in a FORCE variable */
  local_env = getenv("HWLOC_FORCE_THISSYSTEM");
  if (local_env)
    topology->is_thissystem = atoi(local_env);

#ifndef HWLOC_DEBUG
  if (getenv("HWLOC_DEBUG_CHECK"))
#endif
    hwloc_topology_check(topology);

  topology->is_loaded = 1;
  return 0;
}

int
hwloc_topology_is_thissystem(struct hwloc_topology *topology)
{
  return topology->is_thissystem;
}

unsigned
hwloc_topology_get_depth(struct hwloc_topology *topology) 
{
  return topology->nb_levels;
}

/* check children between a parent object */
static void
hwloc__check_children(struct hwloc_obj *parent)
{
  hwloc_cpuset_t remaining_parent_set;
  unsigned j;

  if (!parent->arity) {
    /* check whether that parent has no children for real */
    assert(!parent->children);
    assert(!parent->first_child);
    assert(!parent->last_child);
    return;
  }
  /* check whether that parent has children for real */
  assert(parent->children);
  assert(parent->first_child);
  assert(parent->last_child);

  /* first child specific checks */
  assert(parent->first_child->sibling_rank == 0);
  assert(parent->first_child == parent->children[0]);
  assert(parent->first_child->prev_sibling == NULL);

  /* last child specific checks */
  assert(parent->last_child->sibling_rank == parent->arity-1);
  assert(parent->last_child == parent->children[parent->arity-1]);
  assert(parent->last_child->next_sibling == NULL);

  if (parent->cpuset) {
    remaining_parent_set = hwloc_cpuset_dup(parent->cpuset);
    for(j=0; j<parent->arity; j++) {
      if (!parent->children[j]->cpuset)
	continue;
      /* check that child cpuset is included in the parent */
      assert(hwloc_cpuset_isincluded(parent->children[j]->cpuset, remaining_parent_set));
#if !defined(NDEBUG)
      /* check that children are correctly ordered (see below), empty ones may be anywhere */
      if (!hwloc_cpuset_iszero(parent->children[j]->cpuset)) {
        int firstchild = hwloc_cpuset_first(parent->children[j]->cpuset);
        int firstparent = hwloc_cpuset_first(remaining_parent_set);
        assert(firstchild == firstparent);
      }
#endif
      /* clear previously used parent cpuset bits so that we actually checked above
       * that children cpusets do not intersect and are ordered properly
       */
      hwloc_cpuset_andnot(remaining_parent_set, remaining_parent_set, parent->children[j]->cpuset);
    }
    assert(hwloc_cpuset_iszero(remaining_parent_set));
    hwloc_cpuset_free(remaining_parent_set);
  }

  /* checks for all children */
  for(j=1; j<parent->arity; j++) {
    assert(parent->children[j]->sibling_rank == j);
    assert(parent->children[j-1]->next_sibling == parent->children[j]);
    assert(parent->children[j]->prev_sibling == parent->children[j-1]);
  }
}

/* check a whole topology structure */
void
hwloc_topology_check(struct hwloc_topology *topology)
{
  struct hwloc_obj *obj;
  hwloc_obj_type_t type;
  unsigned i, j, depth;

  /* check type orders */
  for (type = HWLOC_OBJ_SYSTEM; type < HWLOC_OBJ_TYPE_MAX; type++) {
    assert(hwloc_get_order_type(hwloc_get_type_order(type)) == type);
  }
  for (i = hwloc_get_type_order(HWLOC_OBJ_SYSTEM);
       i <= hwloc_get_type_order(HWLOC_OBJ_CORE); i++) {
    assert(i == hwloc_get_type_order(hwloc_get_order_type(i)));
  }

  /* check that last level is PU */
  assert(hwloc_get_depth_type(topology, hwloc_topology_get_depth(topology)-1) == HWLOC_OBJ_PU);
  /* check that other levels are not PU */
  for(i=1; i<hwloc_topology_get_depth(topology)-1; i++)
    assert(hwloc_get_depth_type(topology, i) != HWLOC_OBJ_PU);

  /* top-level specific checks */
  assert(hwloc_get_nbobjs_by_depth(topology, 0) == 1);
  obj = hwloc_get_root_obj(topology);
  assert(obj);

  depth = hwloc_topology_get_depth(topology);

  /* check each level */
  for(i=0; i<depth; i++) {
    unsigned width = hwloc_get_nbobjs_by_depth(topology, i);
    struct hwloc_obj *prev = NULL;

    /* check each object of the level */
    for(j=0; j<width; j++) {
      obj = hwloc_get_obj_by_depth(topology, i, j);
      /* check that the object is corrected placed horizontally and vertically */
      assert(obj);
      assert(obj->depth == i);
      assert(obj->logical_index == j);
      /* check that all objects in the level have the same type */
      if (prev) {
	assert(hwloc_type_cmp(obj, prev) == HWLOC_TYPE_EQUAL);
	assert(prev->next_cousin == obj);
	assert(obj->prev_cousin == prev);
      }
      if (obj->complete_cpuset) {
        if (obj->cpuset)
          assert(hwloc_cpuset_isincluded(obj->cpuset, obj->complete_cpuset));
        if (obj->online_cpuset)
          assert(hwloc_cpuset_isincluded(obj->online_cpuset, obj->complete_cpuset));
        if (obj->allowed_cpuset)
          assert(hwloc_cpuset_isincluded(obj->allowed_cpuset, obj->complete_cpuset));
      }
      if (obj->complete_nodeset) {
        if (obj->nodeset)
          assert(hwloc_cpuset_isincluded(obj->nodeset, obj->complete_nodeset));
        if (obj->allowed_nodeset)
          assert(hwloc_cpuset_isincluded(obj->allowed_nodeset, obj->complete_nodeset));
      }
      /* check children */
      hwloc__check_children(obj);
      prev = obj;
    }

    /* check first object of the level */
    obj = hwloc_get_obj_by_depth(topology, i, 0);
    assert(obj);
    assert(!obj->prev_cousin);

    /* check type */
    assert(hwloc_get_depth_type(topology, i) == obj->type);
    assert(i == (unsigned) hwloc_get_type_depth(topology, obj->type) ||
           HWLOC_TYPE_DEPTH_MULTIPLE == hwloc_get_type_depth(topology, obj->type));

    /* check last object of the level */
    obj = hwloc_get_obj_by_depth(topology, i, width-1);
    assert(obj);
    assert(!obj->next_cousin);

    /* check last+1 object of the level */
    obj = hwloc_get_obj_by_depth(topology, i, width);
    assert(!obj);
  }

  /* check bottom objects */
  assert(hwloc_get_nbobjs_by_depth(topology, depth-1) > 0);
  for(j=0; j<hwloc_get_nbobjs_by_depth(topology, depth-1); j++) {
    obj = hwloc_get_obj_by_depth(topology, depth-1, j);
    assert(obj);
    /* bottom-level object must always be PU */
    assert(obj->type == HWLOC_OBJ_PU);
  }
}

const struct hwloc_topology_support *
hwloc_topology_get_support(struct hwloc_topology * topology)
{
  return &topology->support;
}<|MERGE_RESOLUTION|>--- conflicted
+++ resolved
@@ -520,15 +520,10 @@
   [HWLOC_OBJ_SOCKET] = 4,
   [HWLOC_OBJ_CACHE] = 5,
   [HWLOC_OBJ_CORE] = 6,
-<<<<<<< HEAD
   [HWLOC_OBJ_BRIDGE] = 7,
   [HWLOC_OBJ_PCI_DEVICE] = 8,
   [HWLOC_OBJ_PU] = 9,
   [HWLOC_OBJ_MISC] = 10
-=======
-  [HWLOC_OBJ_PU] = 7,
-  [HWLOC_OBJ_MISC] = 8,
->>>>>>> 0267c491
 };
 
 static const hwloc_obj_type_t obj_order_type[] = {
@@ -539,15 +534,10 @@
   [4] = HWLOC_OBJ_SOCKET,
   [5] = HWLOC_OBJ_CACHE,
   [6] = HWLOC_OBJ_CORE,
-<<<<<<< HEAD
   [7] = HWLOC_OBJ_BRIDGE,
   [8] = HWLOC_OBJ_PCI_DEVICE,
   [9] = HWLOC_OBJ_PU,
   [10] = HWLOC_OBJ_MISC
-=======
-  [7] = HWLOC_OBJ_PU,
-  [8] = HWLOC_OBJ_MISC
->>>>>>> 0267c491
 };
 
 static unsigned __hwloc_attribute_const
@@ -599,7 +589,6 @@
   /* Group objects have the same types but can have different depths.  */
   if (obj1->type == HWLOC_OBJ_GROUP) {
     if (obj1->attr->group.depth < obj2->attr->group.depth)
-<<<<<<< HEAD
       return HWLOC_TYPE_DEEPER;
     else if (obj1->attr->group.depth > obj2->attr->group.depth)
       return HWLOC_TYPE_HIGHER;
@@ -610,10 +599,6 @@
     if (obj1->attr->bridge.depth < obj2->attr->bridge.depth)
       return HWLOC_TYPE_DEEPER;
     else if (obj1->attr->bridge.depth > obj2->attr->bridge.depth)
-=======
-      return HWLOC_TYPE_DEEPER;
-    else if (obj1->attr->group.depth > obj2->attr->group.depth)
->>>>>>> 0267c491
       return HWLOC_TYPE_HIGHER;
   }
 
@@ -1907,12 +1892,9 @@
   topology->support.discovery = malloc(sizeof(*topology->support.discovery));
   topology->support.cpubind = malloc(sizeof(*topology->support.cpubind));
 
-<<<<<<< HEAD
   topology->first_pcidev = NULL;
   topology->last_pcidev = NULL;
 
-=======
->>>>>>> 0267c491
   /* Only ignore useless cruft by default */
   for(i=0; i< HWLOC_OBJ_TYPE_MAX; i++)
     topology->ignored_types[i] = HWLOC_IGNORE_TYPE_NEVER;
