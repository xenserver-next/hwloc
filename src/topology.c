--- conflicted
+++ resolved
@@ -1665,7 +1665,6 @@
   propagate_total_memory(topology->levels[0][0]);
 
   /*
-<<<<<<< HEAD
    * Additional detection, using hwloc_insert_object to add a few objects here
    * and there.
    */
@@ -1707,7 +1706,8 @@
   }
 
   append_pcidev(topology, topology->levels[0][0]);
-=======
+
+  /*
    * Now that objects are numbered, take distance matrices from backends and put them in the main topology
    */
   hwloc_finalize_logical_distances(topology);
@@ -1717,7 +1717,6 @@
     /* make sure the XML-imported distances are ok now that the tree is properly setup */
     hwloc_xml_check_distances(topology);
 #  endif
->>>>>>> 18c09f3b
 
   /*
    * Now set binding hooks.
