<!ELEMENT topology (object)+>
<!ELEMENT root (object)+>

<<<<<<< HEAD
<!ELEMENT object (page_type*,info*,object*)>
<!ATTLIST object type (System | Machine | Misc | Group | NUMANode | Socket| Cache | Core | PU | Bridge | PCIDev) #REQUIRED>
=======
<!ELEMENT object (page_type*,info*,distances*,object*)>
<!ATTLIST object type (System | Machine | Misc | Group | NUMANode | Socket| Cache | Core | PU) #REQUIRED>
>>>>>>> 18c09f3b
<!ATTLIST object os_level CDATA "-1" >
<!ATTLIST object os_index CDATA "-1" >
<!ATTLIST object name CDATA "" >
<!ATTLIST object local_memory CDATA "0" >
<!ATTLIST object cache_size CDATA "0" >
<!ATTLIST object cache_linesize CDATA "0" >
<!ATTLIST object huge_page_size_kB CDATA "0" >
<!ATTLIST object huge_page_free CDATA "0" >
<!ATTLIST object depth CDATA "-1" >
<!ATTLIST object cpuset CDATA "0" >
<!ATTLIST object complete_cpuset CDATA "" >
<!ATTLIST object online_cpuset CDATA "" >
<!ATTLIST object allowed_cpuset CDATA "" >
<!ATTLIST object nodeset CDATA "" >
<!ATTLIST object complete_nodeset CDATA "" >
<!ATTLIST object allowed_nodeset CDATA "" >
<!ATTLIST object bridge_type CDATA "" >
<!ATTLIST object bridge_pci CDATA "" >
<!ATTLIST object pci_busid CDATA "" >
<!ATTLIST object pci_type CDATA "" >
<!ATTLIST object pci_link_speed CDATA "0." >

<!ELEMENT page_type EMPTY>
<!ATTLIST page_type size CDATA #REQUIRED>
<!ATTLIST page_type count CDATA #REQUIRED>

<!ELEMENT info EMPTY>
<!ATTLIST info name CDATA #REQUIRED>
<!ATTLIST info value CDATA #REQUIRED>

<!ELEMENT distances (latency*)>
<!ATTLIST distances nbobjs CDATA #REQUIRED>
<!ATTLIST distances relative_depth CDATA #REQUIRED>
<!ATTLIST distances latency_base CDATA #REQUIRED>

<!ELEMENT latency EMPTY>
<!ATTLIST latency value CDATA #REQUIRED><|MERGE_RESOLUTION|>--- conflicted
+++ resolved
@@ -1,13 +1,8 @@
 <!ELEMENT topology (object)+>
 <!ELEMENT root (object)+>
 
-<<<<<<< HEAD
-<!ELEMENT object (page_type*,info*,object*)>
+<!ELEMENT object (page_type*,info*,distances*,object*)>
 <!ATTLIST object type (System | Machine | Misc | Group | NUMANode | Socket| Cache | Core | PU | Bridge | PCIDev) #REQUIRED>
-=======
-<!ELEMENT object (page_type*,info*,distances*,object*)>
-<!ATTLIST object type (System | Machine | Misc | Group | NUMANode | Socket| Cache | Core | PU) #REQUIRED>
->>>>>>> 18c09f3b
 <!ATTLIST object os_level CDATA "-1" >
 <!ATTLIST object os_index CDATA "-1" >
 <!ATTLIST object name CDATA "" >
