/*
 * Copyright © 2009 CNRS
<<<<<<< HEAD
 * Copyright © 2009-2012 inria.  All rights reserved.
 * Copyright © 2009-2012 Université Bordeaux 1
=======
 * Copyright © 2009-2012 Inria.  All rights reserved.
 * Copyright © 2009-2011 Université Bordeaux 1
>>>>>>> 1fb8c61b
 * Copyright © 2009-2011 Cisco Systems, Inc.  All rights reserved.
 * See COPYING in top-level directory.
 */

#include <private/autogen/config.h>
#include <hwloc.h>
#include <private/xml.h>
#include <private/private.h>
#include <private/misc.h>
#include <private/debug.h>

int
hwloc__xml_verbose(void)
{
  static int first = 1;
  static int verbose = 0;
  if (first) {
    char *env = getenv("HWLOC_XML_VERBOSE");
    if (env)
      verbose = atoi(env);
    first = 0;
  }
  return verbose;
}

/***********************************
 ******** Backend Init/Exit ********
 ***********************************/

/* this can be the first XML call */
int
hwloc_backend_xml_init(struct hwloc_topology *topology, const char *xmlpath, const char *xmlbuffer, int xmlbuflen)
{
  int ret;
#ifdef HWLOC_HAVE_LIBXML2
  char *env = getenv("HWLOC_NO_LIBXML_IMPORT");
  if (!env || !atoi(env)) {
    ret = hwloc_libxml_backend_init(topology, xmlpath, xmlbuffer, xmlbuflen);
  } else
#endif /* HWLOC_HAVE_LIBXML2 */
  {
    ret = hwloc_nolibxml_backend_init(topology, xmlpath, xmlbuffer, xmlbuflen);
  }
  if (ret < 0)
    return ret;

  topology->is_thissystem = 0;
  assert(topology->backend_type == HWLOC_BACKEND_NONE);
  topology->backend_type = HWLOC_BACKEND_XML;

  return 0;
}

/* this canNOT be the first XML call */
void
hwloc_backend_xml_exit(struct hwloc_topology *topology)
{
  assert(topology->backend_type == HWLOC_BACKEND_XML);
  topology->backend_params.xml.backend_exit(topology);
  topology->backend_type = HWLOC_BACKEND_NONE;
}

/************************************************
 ********* XML import (common routines) *********
 ************************************************/

static void
hwloc__xml_import_object_attr(struct hwloc_topology *topology __hwloc_attribute_unused, struct hwloc_obj *obj,
			      const char *name, const char *value)
{
  if (!strcmp(name, "type")) {
    /* already handled */
    return;
  }

  else if (!strcmp(name, "os_level"))
    obj->os_level = strtoul(value, NULL, 10);
  else if (!strcmp(name, "os_index"))
    obj->os_index = strtoul(value, NULL, 10);
  else if (!strcmp(name, "cpuset")) {
    obj->cpuset = hwloc_bitmap_alloc();
    hwloc_bitmap_sscanf(obj->cpuset, value);
  } else if (!strcmp(name, "complete_cpuset")) {
    obj->complete_cpuset = hwloc_bitmap_alloc();
    hwloc_bitmap_sscanf(obj->complete_cpuset,value);
  } else if (!strcmp(name, "online_cpuset")) {
    obj->online_cpuset = hwloc_bitmap_alloc();
    hwloc_bitmap_sscanf(obj->online_cpuset, value);
  } else if (!strcmp(name, "allowed_cpuset")) {
    obj->allowed_cpuset = hwloc_bitmap_alloc();
    hwloc_bitmap_sscanf(obj->allowed_cpuset, value);
  } else if (!strcmp(name, "nodeset")) {
    obj->nodeset = hwloc_bitmap_alloc();
    hwloc_bitmap_sscanf(obj->nodeset, value);
  } else if (!strcmp(name, "complete_nodeset")) {
    obj->complete_nodeset = hwloc_bitmap_alloc();
    hwloc_bitmap_sscanf(obj->complete_nodeset, value);
  } else if (!strcmp(name, "allowed_nodeset")) {
    obj->allowed_nodeset = hwloc_bitmap_alloc();
    hwloc_bitmap_sscanf(obj->allowed_nodeset, value);
  } else if (!strcmp(name, "name"))
    obj->name = strdup(value);

  else if (!strcmp(name, "cache_size")) {
    unsigned long long lvalue = strtoull(value, NULL, 10);
    if (obj->type == HWLOC_OBJ_CACHE)
      obj->attr->cache.size = lvalue;
    else if (hwloc__xml_verbose())
      fprintf(stderr, "ignoring cache_size attribute for non-cache object type\n");
  }

  else if (!strcmp(name, "cache_linesize")) {
    unsigned long lvalue = strtoul(value, NULL, 10);
    if (obj->type == HWLOC_OBJ_CACHE)
      obj->attr->cache.linesize = lvalue;
    else if (hwloc__xml_verbose())
      fprintf(stderr, "ignoring cache_linesize attribute for non-cache object type\n");
  }

  else if (!strcmp(name, "cache_associativity")) {
    unsigned long lvalue = strtoul(value, NULL, 10);
    if (obj->type == HWLOC_OBJ_CACHE)
      obj->attr->cache.associativity = lvalue;
    else if (hwloc__xml_verbose())
      fprintf(stderr, "ignoring cache_associativity attribute for non-cache object type\n");
  }

  else if (!strcmp(name, "cache_type")) {
    unsigned long lvalue = strtoul(value, NULL, 10);
    if (obj->type == HWLOC_OBJ_CACHE) {
      if (lvalue == HWLOC_OBJ_CACHE_UNIFIED
	  || lvalue == HWLOC_OBJ_CACHE_DATA
	  || lvalue == HWLOC_OBJ_CACHE_INSTRUCTION)
	obj->attr->cache.type = (hwloc_obj_cache_type_t) lvalue;
      else
	fprintf(stderr, "ignoring invalid cache_type attribute %ld\n", lvalue);
    } else if (hwloc__xml_verbose())
      fprintf(stderr, "ignoring cache_type attribute for non-cache object type\n");
  }

  else if (!strcmp(name, "local_memory"))
    obj->memory.local_memory = strtoull(value, NULL, 10);

  else if (!strcmp(name, "depth")) {
    unsigned long lvalue = strtoul(value, NULL, 10);
    switch (obj->type) {
      case HWLOC_OBJ_CACHE:
	obj->attr->cache.depth = lvalue;
	break;
      case HWLOC_OBJ_GROUP:
	obj->attr->group.depth = lvalue;
	break;
      case HWLOC_OBJ_BRIDGE:
	obj->attr->bridge.depth = lvalue;
	break;
      default:
	if (hwloc__xml_verbose())
	  fprintf(stderr, "ignoring depth attribute for object type without depth\n");
	break;
    }
  }

  else if (!strcmp(name, "tight")) {
    unsigned long lvalue = strtoul(value, NULL, 10);
    switch (obj->type) {
      case HWLOC_OBJ_GROUP:
        obj->attr->group.tight = lvalue;
	break;
      default:
	if (hwloc__xml_verbose())
	  fprintf(stderr, "ignoring depth attribute for object type without depth\n");
	break;
    }
  }

  else if (!strcmp(name, "pci_busid")) {
    switch (obj->type) {
    case HWLOC_OBJ_PCI_DEVICE:
    case HWLOC_OBJ_BRIDGE: {
      unsigned domain, bus, dev, func;
      if (sscanf(value, "%04x:%02x:%02x.%01x",
		 &domain, &bus, &dev, &func) != 4) {
	if (hwloc__xml_verbose())
	  fprintf(stderr, "ignoring invalid pci_busid format string %s\n", value);
      } else {
	obj->attr->pcidev.domain = domain;
	obj->attr->pcidev.bus = bus;
	obj->attr->pcidev.dev = dev;
	obj->attr->pcidev.func = func;
      }
      break;
    }
    default:
      if (hwloc__xml_verbose())
	fprintf(stderr, "ignoring pci_busid attribute for non-PCI object\n");
      break;
    }
  }

  else if (!strcmp(name, "pci_type")) {
    switch (obj->type) {
    case HWLOC_OBJ_PCI_DEVICE:
    case HWLOC_OBJ_BRIDGE: {
      unsigned classid, vendor, device, subvendor, subdevice, revision;
      if (sscanf(value, "%04x [%04x:%04x] [%04x:%04x] %02x",
		 &classid, &vendor, &device, &subvendor, &subdevice, &revision) != 6) {
	if (hwloc__xml_verbose())
	  fprintf(stderr, "ignoring invalid pci_type format string %s\n", value);
      } else {
	obj->attr->pcidev.class_id = classid;
	obj->attr->pcidev.vendor_id = vendor;
	obj->attr->pcidev.device_id = device;
	obj->attr->pcidev.subvendor_id = subvendor;
	obj->attr->pcidev.subdevice_id = subdevice;
	obj->attr->pcidev.revision = revision;
      }
      break;
    }
    default:
      if (hwloc__xml_verbose())
	fprintf(stderr, "ignoring pci_type attribute for non-PCI object\n");
      break;
    }
  }

  else if (!strcmp(name, "pci_link_speed")) {
    switch (obj->type) {
    case HWLOC_OBJ_PCI_DEVICE:
    case HWLOC_OBJ_BRIDGE: {
      obj->attr->pcidev.linkspeed = atof(value);
      break;
    }
    default:
      if (hwloc__xml_verbose())
	fprintf(stderr, "ignoring pci_link_speed attribute for non-PCI object\n");
      break;
    }
  }

  else if (!strcmp(name, "bridge_type")) {
    switch (obj->type) {
    case HWLOC_OBJ_BRIDGE: {
      unsigned upstream_type, downstream_type;
      if (sscanf(value, "%u-%u", &upstream_type, &downstream_type) != 2) {
	if (hwloc__xml_verbose())
	  fprintf(stderr, "ignoring invalid bridge_type format string %s\n", value);
      } else {
	obj->attr->bridge.upstream_type = (hwloc_obj_bridge_type_t) upstream_type;
	obj->attr->bridge.downstream_type = (hwloc_obj_bridge_type_t) downstream_type;
      };
      break;
    }
    default:
      if (hwloc__xml_verbose())
	fprintf(stderr, "ignoring bridge_type attribute for non-bridge object\n");
      break;
    }
  }

  else if (!strcmp(name, "bridge_pci")) {
    switch (obj->type) {
    case HWLOC_OBJ_BRIDGE: {
      unsigned domain, secbus, subbus;
      if (sscanf(value, "%04x:[%02x-%02x]",
		 &domain, &secbus, &subbus) != 3) {
	if (hwloc__xml_verbose())
	  fprintf(stderr, "ignoring invalid bridge_pci format string %s\n", value);
      } else {
	obj->attr->bridge.downstream.pci.domain = domain;
	obj->attr->bridge.downstream.pci.secondary_bus = secbus;
	obj->attr->bridge.downstream.pci.subordinate_bus = subbus;
      }
      break;
    }
    default:
      if (hwloc__xml_verbose())
	fprintf(stderr, "ignoring bridge_pci attribute for non-bridge object\n");
      break;
    }
  }

  else if (!strcmp(name, "osdev_type")) {
    switch (obj->type) {
    case HWLOC_OBJ_OS_DEVICE: {
      unsigned osdev_type;
      if (sscanf(value, "%u", &osdev_type) != 1) {
	if (hwloc__xml_verbose())
	  fprintf(stderr, "ignoring invalid osdev_type format string %s\n", value);
      } else
	obj->attr->osdev.type = (hwloc_obj_osdev_type_t) osdev_type;
      break;
    }
    default:
      if (hwloc__xml_verbose())
	fprintf(stderr, "ignoring osdev_type attribute for non-osdev object\n");
      break;
    }
  }




  /*************************
   * deprecated (from 1.0)
   */
  else if (!strcmp(name, "dmi_board_vendor")) {
    hwloc_obj_add_info(obj, "DMIBoardVendor", strdup(value));
  }
  else if (!strcmp(name, "dmi_board_name")) {
    hwloc_obj_add_info(obj, "DMIBoardName", strdup(value));
  }

  /*************************
   * deprecated (from 0.9)
   */
  else if (!strcmp(name, "memory_kB")) {
    unsigned long long lvalue = strtoull(value, NULL, 10);
    switch (obj->type) {
      case HWLOC_OBJ_CACHE:
	obj->attr->cache.size = lvalue << 10;
	break;
      case HWLOC_OBJ_NODE:
      case HWLOC_OBJ_MACHINE:
      case HWLOC_OBJ_SYSTEM:
	obj->memory.local_memory = lvalue << 10;
	break;
      default:
	if (hwloc__xml_verbose())
	  fprintf(stderr, "ignoring memory_kB attribute for object type without memory\n");
	break;
    }
  }
  else if (!strcmp(name, "huge_page_size_kB")) {
    unsigned long lvalue = strtoul(value, NULL, 10);
    switch (obj->type) {
      case HWLOC_OBJ_NODE:
      case HWLOC_OBJ_MACHINE:
      case HWLOC_OBJ_SYSTEM:
	if (!obj->memory.page_types) {
	  obj->memory.page_types = malloc(sizeof(*obj->memory.page_types));
	  obj->memory.page_types_len = 1;
	}
	obj->memory.page_types[0].size = lvalue << 10;
	break;
      default:
	if (hwloc__xml_verbose())
	  fprintf(stderr, "ignoring huge_page_size_kB attribute for object type without huge pages\n");
	break;
    }
  }
  else if (!strcmp(name, "huge_page_free")) {
    unsigned long lvalue = strtoul(value, NULL, 10);
    switch (obj->type) {
      case HWLOC_OBJ_NODE:
      case HWLOC_OBJ_MACHINE:
      case HWLOC_OBJ_SYSTEM:
	if (!obj->memory.page_types) {
	  obj->memory.page_types = malloc(sizeof(*obj->memory.page_types));
	  obj->memory.page_types_len = 1;
	}
	obj->memory.page_types[0].count = lvalue;
	break;
      default:
	if (hwloc__xml_verbose())
	  fprintf(stderr, "ignoring huge_page_free attribute for object type without huge pages\n");
	break;
    }
  }
  /*
   * end of deprecated (from 0.9)
   *******************************/



  else if (hwloc__xml_verbose())
    fprintf(stderr, "ignoring unknown object attribute %s\n", name);
}


static int
hwloc__xml_import_info(hwloc_topology_t topology __hwloc_attribute_unused, hwloc_obj_t obj,
		       hwloc__xml_import_state_t state)
{
  char *infoname = NULL;
  char *infovalue = NULL;

  while (1) {
    char *attrname, *attrvalue;
    if (state->next_attr(state, &attrname, &attrvalue) < 0)
      break;
    if (!strcmp(attrname, "name"))
      infoname = attrvalue;
    else if (!strcmp(attrname, "value"))
      infovalue = attrvalue;
    else
      return -1;
  }

  if (infoname)
    /* empty strings are ignored by libxml */
    hwloc_obj_add_info(obj, infoname, infovalue ? infovalue : "");

  return state->close_tag(state);
}

static int
hwloc__xml_import_pagetype(hwloc_topology_t topology __hwloc_attribute_unused, hwloc_obj_t obj,
			   hwloc__xml_import_state_t state)
{
  uint64_t size = 0, count = 0;

  while (1) {
    char *attrname, *attrvalue;
    if (state->next_attr(state, &attrname, &attrvalue) < 0)
      break;
    if (!strcmp(attrname, "size"))
      size = strtoull(attrvalue, NULL, 10);
    else if (!strcmp(attrname, "count"))
      count = strtoull(attrvalue, NULL, 10);
    else
      return -1;
  }

  if (size) {
    int idx = obj->memory.page_types_len;
    obj->memory.page_types = realloc(obj->memory.page_types, (idx+1)*sizeof(*obj->memory.page_types));
    obj->memory.page_types_len = idx+1;
    obj->memory.page_types[idx].size = size;
    obj->memory.page_types[idx].count = count;
  }

  return state->close_tag(state);
}

static int
hwloc__xml_import_distances(hwloc_topology_t topology __hwloc_attribute_unused, hwloc_obj_t obj,
			    hwloc__xml_import_state_t state)
{
  unsigned long reldepth = 0, nbobjs = 0;
  float latbase = 0;
  char *tag;
  int ret;

  while (1) {
    char *attrname, *attrvalue;
    if (state->next_attr(state, &attrname, &attrvalue) < 0)
      break;
    if (!strcmp(attrname, "nbobjs"))
      nbobjs = strtoul(attrvalue, NULL, 10);
    else if (!strcmp(attrname, "relative_depth"))
      reldepth = strtoul(attrvalue, NULL, 10);
    else if (!strcmp(attrname, "latency_base"))
      latbase = (float) atof(attrvalue);
    else
      return -1;
  }

  if (nbobjs && reldepth && latbase) {
    unsigned i;
    float *matrix, latmax = 0;
    struct hwloc_xml_imported_distances_s *distances;

    distances = malloc(sizeof(*distances));
    distances->root = obj;
    distances->distances.relative_depth = reldepth;
    distances->distances.nbobjs = nbobjs;
    distances->distances.latency = matrix = malloc(nbobjs*nbobjs*sizeof(float));
    distances->distances.latency_base = latbase;

    for(i=0; i<nbobjs*nbobjs; i++) {
      struct hwloc__xml_import_state_s childstate;
      char *attrname, *attrvalue;
      float val;

      ret = state->find_child(state, &childstate, &tag);
      if (ret <= 0 || strcmp(tag, "latency")) {
	/* a latency child is needed */
	free(distances->distances.latency);
	free(distances);
	return -1;
      }

      ret = state->next_attr(&childstate, &attrname, &attrvalue);
      if (ret < 0 || strcmp(attrname, "value")) {
	free(distances->distances.latency);
	free(distances);
	return -1;
      }

      val = (float) atof((char *) attrvalue);
      matrix[i] = val;
      if (val > latmax)
	latmax = val;

      ret = state->close_tag(&childstate);
      if (ret < 0)
	return -1;

      state->close_child(&childstate);
    }

    distances->distances.latency_max = latmax;

    if (topology->backend_params.xml.last_distances)
      topology->backend_params.xml.last_distances->next = distances;
    else
      topology->backend_params.xml.first_distances = distances;
    distances->prev = topology->backend_params.xml.last_distances;
    distances->next = NULL;
  }

  return state->close_tag(state);
}

static int
hwloc__xml_import_userdata(hwloc_topology_t topology __hwloc_attribute_unused, hwloc_obj_t obj,
			   hwloc__xml_import_state_t state)
{
  size_t length = 0;
  int encoded = 0;
  char *name = NULL; /* optional */

  while (1) {
    char *attrname, *attrvalue;
    if (state->next_attr(state, &attrname, &attrvalue) < 0)
      break;
    if (!strcmp(attrname, "length"))
      length = strtoul(attrvalue, NULL, 10);
    else if (!strcmp(attrname, "encoding"))
      encoded = !strcmp(attrvalue, "base64");
    else if (!strcmp(attrname, "name"))
      name = attrvalue;
    else
      return -1;
  }

  if (length && topology->userdata_import_cb) {
    int ret;

    if (encoded) {
      char *encoded_buffer;
      size_t encoded_length = 4*((length+2)/3);
      ret = state->get_content(state, &encoded_buffer, encoded_length);
      if (ret < 0)
        return -1;
      if (ret) {
	char *decoded_buffer = malloc(length+1);
	if (!decoded_buffer)
	  return -1;
	assert(encoded_buffer[encoded_length] == 0);
	ret = hwloc_decode_from_base64(encoded_buffer, decoded_buffer, length+1);
	if (ret != (int) length)
	  return -1;
	topology->userdata_import_cb(topology, obj, name, decoded_buffer, length);
	free(decoded_buffer);
      }
    } else {
      char *buffer;
      ret = state->get_content(state, &buffer, length);
      if (ret < 0)
        return -1;
      topology->userdata_import_cb(topology, obj, name, buffer, length);
    }
    state->close_content(state);
  }
  return state->close_tag(state);
}

static int
hwloc__xml_import_object(hwloc_topology_t topology, hwloc_obj_t obj,
			 hwloc__xml_import_state_t state)
{
  /* process attributes */
  while (1) {
    char *attrname, *attrvalue;
    if (state->next_attr(state, &attrname, &attrvalue) < 0)
      break;
    if (!strcmp(attrname, "type")) {
      obj->type = hwloc_obj_type_of_string(attrvalue);
      if (obj->type == (hwloc_obj_type_t)-1)
        return -1;
    } else {
      /* type needed first */
      if (obj->type == (hwloc_obj_type_t)-1)
        return -1;
      hwloc__xml_import_object_attr(topology, obj, attrname, attrvalue);
    }
  }

  /* process subnodes */
  while (1) {
    struct hwloc__xml_import_state_s childstate;
    char *tag;
    int ret;

    ret = state->find_child(state, &childstate, &tag);
    if (ret < 0)
      return -1;
    if (!ret)
      break;

    if (!strcmp(tag, "object")) {
      hwloc_obj_t childobj = hwloc_alloc_setup_object(HWLOC_OBJ_TYPE_MAX, -1);
      hwloc_insert_object_by_parent(topology, obj, childobj);
      ret = hwloc__xml_import_object(topology, childobj, &childstate);
    } else if (!strcmp(tag, "page_type")) {
      ret = hwloc__xml_import_pagetype(topology, obj, &childstate);
    } else if (!strcmp(tag, "info")) {
      ret = hwloc__xml_import_info(topology, obj, &childstate);
    } else if (!strcmp(tag, "distances")) {
      ret = hwloc__xml_import_distances(topology, obj, &childstate);
    } else if (!strcmp(tag, "userdata")) {
      ret = hwloc__xml_import_userdata(topology, obj, &childstate);
    } else
      ret = -1;

    if (ret < 0)
      return ret;

    state->close_child(&childstate);
  }

  return state->close_tag(state);
}

/***********************************
 ********* main XML import *********
 ***********************************/

static void
hwloc_xml__handle_distances(struct hwloc_topology *topology)
{
  struct hwloc_xml_imported_distances_s *xmldist, *next = topology->backend_params.xml.first_distances;

  if (!next)
    return;

  /* connect things now because we need levels to check/build, they'll be reconnected properly later anyway */
  hwloc_connect_children(topology->levels[0][0]);
  hwloc_connect_levels(topology);

  while ((xmldist = next) != NULL) {
    hwloc_obj_t root = xmldist->root;
    unsigned depth = root->depth + xmldist->distances.relative_depth;
    unsigned nbobjs = hwloc_get_nbobjs_inside_cpuset_by_depth(topology, root->cpuset, depth);
    if (nbobjs != xmldist->distances.nbobjs) {
      /* distances invalid, drop */
      if (hwloc__xml_verbose())
	fprintf(stderr, "ignoring invalid distance matrix with %u objs instead of %u\n",
		xmldist->distances.nbobjs, nbobjs);
      free(xmldist->distances.latency);
    } else {
      /* distances valid, add it to the internal OS distances list for grouping */
      unsigned *indexes = malloc(nbobjs * sizeof(unsigned));
      hwloc_obj_t child, *objs = malloc(nbobjs * sizeof(hwloc_obj_t));
      unsigned j;
      for(j=0, child = hwloc_get_next_obj_inside_cpuset_by_depth(topology, root->cpuset, depth, NULL);
	  j<nbobjs;
	  j++, child = hwloc_get_next_obj_inside_cpuset_by_depth(topology, root->cpuset, depth, child)) {
	indexes[j] = child->os_index;
	objs[j] = child;
      }
      for(j=0; j<nbobjs*nbobjs; j++)
	xmldist->distances.latency[j] *= xmldist->distances.latency_base;
      hwloc_distances_set(topology, objs[0]->type, nbobjs, indexes, objs, xmldist->distances.latency, 0 /* XML cannot force */);
    }

    next = xmldist->next;
    free(xmldist);
  }
}

/* this canNOT be the first XML call */
int
hwloc_look_xml(struct hwloc_topology *topology)
{
  struct hwloc__xml_import_state_s state, childstate;
  char *tag;
  hwloc_localeswitch_declare;
  int ret;

  hwloc_localeswitch_init();

  topology->backend_params.xml.first_distances = topology->backend_params.xml.last_distances = NULL;

  ret = topology->backend_params.xml.look(topology, &state);
  if (ret < 0)
    goto failed;

  /* find root object tag and import it */
  ret = state.find_child(&state, &childstate, &tag);
  if (ret < 0 || !ret || strcmp(tag, "object"))
    goto failed;
  ret = hwloc__xml_import_object(topology, topology->levels[0][0], &childstate);
  if (ret < 0)
    goto failed;
  state.close_child(&childstate);

  /* find end of topology tag */
  state.close_tag(&state);

  /* keep the "Backend" information intact */
  /* we could add "BackendSource=XML" to notify that XML was used between the actual backend and here */

  /* if we added some distances, we must check them, and make them groupable */
  hwloc_xml__handle_distances(topology);
  topology->backend_params.xml.first_distances = topology->backend_params.xml.last_distances = NULL;
  topology->support.discovery->pu = 1;

  hwloc_localeswitch_fini();
  return 0;

 failed:
  if (topology->backend_params.xml.look_failed)
    topology->backend_params.xml.look_failed(topology);
  hwloc_localeswitch_fini();
  return -1;
}

/************************************************
 ********* XML export (common routines) *********
 ************************************************/

#define HWLOC_XML_CHAR_VALID(c) (((c) >= 32 && (c) <= 126) || (c) == '\t' || (c) == '\n' || (c) == '\r')

static int
hwloc__xml_export_check_buffer(const char *buf, size_t length)
{
  unsigned i;
  for(i=0; i<length; i++)
    if (!HWLOC_XML_CHAR_VALID(buf[i]))
      return -1;
  return 0;
}

/* strdup and remove ugly chars from random string */
static char*
hwloc__xml_export_safestrdup(const char *old)
{
  char *new = malloc(strlen(old)+1);
  char *dst = new;
  const char *src = old;
  while (*src) {
    if (HWLOC_XML_CHAR_VALID(*src))
      *(dst++) = *src;
    src++;
  }
  *dst = '\0';
  return new;
}

void
hwloc__xml_export_object (hwloc__xml_export_state_t parentstate, hwloc_topology_t topology, hwloc_obj_t obj)
{
  struct hwloc__xml_export_state_s state;
  char *cpuset = NULL;
  char tmp[255];
  unsigned i;

  parentstate->new_child(parentstate, &state, "object");

  state.new_prop(&state, "type", hwloc_obj_type_string(obj->type));
  if (obj->os_level != -1) {
    sprintf(tmp, "%d", obj->os_level);
    state.new_prop(&state, "os_level", tmp);
  }
  if (obj->os_index != (unsigned) -1) {
    sprintf(tmp, "%u", obj->os_index);
    state.new_prop(&state, "os_index", tmp);
  }
  if (obj->cpuset) {
    hwloc_bitmap_asprintf(&cpuset, obj->cpuset);
    state.new_prop(&state, "cpuset", cpuset);
    free(cpuset);
  }
  if (obj->complete_cpuset) {
    hwloc_bitmap_asprintf(&cpuset, obj->complete_cpuset);
    state.new_prop(&state, "complete_cpuset", cpuset);
    free(cpuset);
  }
  if (obj->online_cpuset) {
    hwloc_bitmap_asprintf(&cpuset, obj->online_cpuset);
    state.new_prop(&state, "online_cpuset", cpuset);
    free(cpuset);
  }
  if (obj->allowed_cpuset) {
    hwloc_bitmap_asprintf(&cpuset, obj->allowed_cpuset);
    state.new_prop(&state, "allowed_cpuset", cpuset);
    free(cpuset);
  }
  if (obj->nodeset && !hwloc_bitmap_isfull(obj->nodeset)) {
    hwloc_bitmap_asprintf(&cpuset, obj->nodeset);
    state.new_prop(&state, "nodeset", cpuset);
    free(cpuset);
  }
  if (obj->complete_nodeset && !hwloc_bitmap_isfull(obj->complete_nodeset)) {
    hwloc_bitmap_asprintf(&cpuset, obj->complete_nodeset);
    state.new_prop(&state, "complete_nodeset", cpuset);
    free(cpuset);
  }
  if (obj->allowed_nodeset && !hwloc_bitmap_isfull(obj->allowed_nodeset)) {
    hwloc_bitmap_asprintf(&cpuset, obj->allowed_nodeset);
    state.new_prop(&state, "allowed_nodeset", cpuset);
    free(cpuset);
  }

  if (obj->name) {
    char *name = hwloc__xml_export_safestrdup(obj->name);
    state.new_prop(&state, "name", name);
    free(name);
  }

  switch (obj->type) {
  case HWLOC_OBJ_CACHE:
    sprintf(tmp, "%llu", (unsigned long long) obj->attr->cache.size);
    state.new_prop(&state, "cache_size", tmp);
    sprintf(tmp, "%u", obj->attr->cache.depth);
    state.new_prop(&state, "depth", tmp);
    sprintf(tmp, "%u", (unsigned) obj->attr->cache.linesize);
    state.new_prop(&state, "cache_linesize", tmp);
    sprintf(tmp, "%d", (unsigned) obj->attr->cache.associativity);
    state.new_prop(&state, "cache_associativity", tmp);
    sprintf(tmp, "%d", (unsigned) obj->attr->cache.type);
    state.new_prop(&state, "cache_type", tmp);
    break;
  case HWLOC_OBJ_GROUP:
    sprintf(tmp, "%u", obj->attr->group.depth);
<<<<<<< HEAD
    output->new_prop(output, "depth", tmp);
    sprintf(tmp, "%u", obj->attr->group.tight);
    output->new_prop(output, "tight", tmp);
=======
    state.new_prop(&state, "depth", tmp);
>>>>>>> 1fb8c61b
    break;
  case HWLOC_OBJ_BRIDGE:
    sprintf(tmp, "%u-%u", obj->attr->bridge.upstream_type, obj->attr->bridge.downstream_type);
    state.new_prop(&state, "bridge_type", tmp);
    sprintf(tmp, "%u", obj->attr->bridge.depth);
    state.new_prop(&state, "depth", tmp);
    if (obj->attr->bridge.downstream_type == HWLOC_OBJ_BRIDGE_PCI) {
      sprintf(tmp, "%04x:[%02x-%02x]",
	      (unsigned) obj->attr->bridge.downstream.pci.domain,
	      (unsigned) obj->attr->bridge.downstream.pci.secondary_bus,
	      (unsigned) obj->attr->bridge.downstream.pci.subordinate_bus);
      state.new_prop(&state, "bridge_pci", tmp);
    }
    if (obj->attr->bridge.upstream_type != HWLOC_OBJ_BRIDGE_PCI)
      break;
    /* fallthrough */
  case HWLOC_OBJ_PCI_DEVICE:
    sprintf(tmp, "%04x:%02x:%02x.%01x",
	    (unsigned) obj->attr->pcidev.domain,
	    (unsigned) obj->attr->pcidev.bus,
	    (unsigned) obj->attr->pcidev.dev,
	    (unsigned) obj->attr->pcidev.func);
    state.new_prop(&state, "pci_busid", tmp);
    sprintf(tmp, "%04x [%04x:%04x] [%04x:%04x] %02x",
	    (unsigned) obj->attr->pcidev.class_id,
	    (unsigned) obj->attr->pcidev.vendor_id, (unsigned) obj->attr->pcidev.device_id,
	    (unsigned) obj->attr->pcidev.subvendor_id, (unsigned) obj->attr->pcidev.subdevice_id,
	    (unsigned) obj->attr->pcidev.revision);
    state.new_prop(&state, "pci_type", tmp);
    sprintf(tmp, "%f", obj->attr->pcidev.linkspeed);
    state.new_prop(&state, "pci_link_speed", tmp);
    break;
  case HWLOC_OBJ_OS_DEVICE:
    sprintf(tmp, "%u", obj->attr->osdev.type);
    state.new_prop(&state, "osdev_type", tmp);
    break;
  default:
    break;
  }

  if (obj->memory.local_memory) {
    sprintf(tmp, "%llu", (unsigned long long) obj->memory.local_memory);
    state.new_prop(&state, "local_memory", tmp);
  }

  for(i=0; i<obj->memory.page_types_len; i++) {
    struct hwloc__xml_export_state_s childstate;
    state.new_child(&state, &childstate, "page_type");
    sprintf(tmp, "%llu", (unsigned long long) obj->memory.page_types[i].size);
    childstate.new_prop(&childstate, "size", tmp);
    sprintf(tmp, "%llu", (unsigned long long) obj->memory.page_types[i].count);
    childstate.new_prop(&childstate, "count", tmp);
    childstate.end_object(&childstate, "page_type");
  }

  for(i=0; i<obj->infos_count; i++) {
    char *name = hwloc__xml_export_safestrdup(obj->infos[i].name);
    char *value = hwloc__xml_export_safestrdup(obj->infos[i].value);
    struct hwloc__xml_export_state_s childstate;
    state.new_child(&state, &childstate, "info");
    childstate.new_prop(&childstate, "name", name);
    childstate.new_prop(&childstate, "value", value);
    childstate.end_object(&childstate, "info");
    free(name);
    free(value);
  }

  for(i=0; i<obj->distances_count; i++) {
    unsigned nbobjs = obj->distances[i]->nbobjs;
    unsigned j;
    struct hwloc__xml_export_state_s childstate;
    state.new_child(&state, &childstate, "distances");
    sprintf(tmp, "%u", nbobjs);
    childstate.new_prop(&childstate, "nbobjs", tmp);
    sprintf(tmp, "%u", obj->distances[i]->relative_depth);
    childstate.new_prop(&childstate, "relative_depth", tmp);
    sprintf(tmp, "%f", obj->distances[i]->latency_base);
    childstate.new_prop(&childstate, "latency_base", tmp);
    for(j=0; j<nbobjs*nbobjs; j++) {
      struct hwloc__xml_export_state_s greatchildstate;
      childstate.new_child(&childstate, &greatchildstate, "latency");
      sprintf(tmp, "%f", obj->distances[i]->latency[j]);
      greatchildstate.new_prop(&greatchildstate, "value", tmp);
      greatchildstate.end_object(&greatchildstate, "latency");
    }
    childstate.end_object(&childstate, "distances");
  }

  if (obj->userdata && topology->userdata_export_cb)
    topology->userdata_export_cb((void*) &state, topology, obj);

  if (obj->arity) {
    unsigned x;
    for (x=0; x<obj->arity; x++)
      hwloc__xml_export_object (&state, topology, obj->children[x]);
  }

  state.end_object(&state, "object");
}

/**********************************
 ********* main XML export ********
 **********************************/

/* this can be the first XML call */
int hwloc_topology_export_xml(hwloc_topology_t topology, const char *filename)
{
  hwloc_localeswitch_declare;
  int ret;
#ifdef HWLOC_HAVE_LIBXML2
  char *env;
#endif

  hwloc_localeswitch_init();

#ifdef HWLOC_HAVE_LIBXML2
  env = getenv("HWLOC_NO_LIBXML_EXPORT");
  if (!env || !atoi(env)) {
    ret = hwloc_libxml_export_file(topology, filename);
  } else
#endif
  {
    ret = hwloc_nolibxml_export_file(topology, filename);
  }

  hwloc_localeswitch_fini();
  return ret;
}

/* this can be the first XML call */
int hwloc_topology_export_xmlbuffer(hwloc_topology_t topology, char **xmlbuffer, int *buflen)
{
  hwloc_localeswitch_declare;
  int ret;
#ifdef HWLOC_HAVE_LIBXML2
  char *env;
#endif

  hwloc_localeswitch_init();

#ifdef HWLOC_HAVE_LIBXML2
  env = getenv("HWLOC_NO_LIBXML_EXPORT");
  if (!env || !atoi(env)) {
    ret = hwloc_libxml_export_buffer(topology, xmlbuffer, buflen);
  } else
#endif
  {
    ret = hwloc_nolibxml_export_buffer(topology, xmlbuffer, buflen);
  }

  hwloc_localeswitch_fini();
  return ret;
}

void hwloc_free_xmlbuffer(hwloc_topology_t topology __hwloc_attribute_unused, char *xmlbuffer)
{
#ifdef HWLOC_HAVE_LIBXML2
  char *env = getenv("HWLOC_NO_LIBXML_EXPORT");
  if (!env || !atoi(env)) {
    hwloc_libxml_free_buffer(xmlbuffer);
  } else
#endif
  {
    hwloc_nolibxml_free_buffer(xmlbuffer);
  }
}

void
hwloc_topology_set_userdata_export_callback(hwloc_topology_t topology,
					    void (*export)(void *reserved, struct hwloc_topology *topology, struct hwloc_obj *obj))
{
  topology->userdata_export_cb = export;
}

static void
hwloc__export_obj_userdata(hwloc__xml_export_state_t parentstate, int encoded,
			   const char *name, size_t length, const void *buffer, size_t encoded_length)
{
  struct hwloc__xml_export_state_s state;
  char tmp[255];
  parentstate->new_child(parentstate, &state, "userdata");
  if (name)
    state.new_prop(&state, "name", name);
  sprintf(tmp, "%lu", (unsigned long) length);
  state.new_prop(&state, "length", tmp);
  if (encoded)
    state.new_prop(&state, "encoding", "base64");
  state.add_content(&state, buffer, encoded ? encoded_length : length);
  state.end_object(&state, "userdata");
}

int
hwloc_export_obj_userdata(void *reserved,
			  struct hwloc_topology *topology __hwloc_attribute_unused, struct hwloc_obj *obj __hwloc_attribute_unused,
			  const char *name, const void *buffer, size_t length)
{
  hwloc__xml_export_state_t state = reserved;

  if ((name && hwloc__xml_export_check_buffer(name, strlen(name)) < 0)
      || hwloc__xml_export_check_buffer(buffer, length) < 0) {
    errno = EINVAL;
    return -1;
  }

  hwloc__export_obj_userdata(state, 0, name, length, buffer, length);
  return 0;
}

int
hwloc_export_obj_userdata_base64(void *reserved,
				 struct hwloc_topology *topology __hwloc_attribute_unused, struct hwloc_obj *obj __hwloc_attribute_unused,
				 const char *name, const void *buffer, size_t length)
{
  hwloc__xml_export_state_t state = reserved;
  size_t encoded_length;
  char *encoded_buffer;
  int ret;

  if (name && hwloc__xml_export_check_buffer(name, strlen(name)) < 0) {
    errno = EINVAL;
    return -1;
  }

  encoded_length = 4*((length+2)/3);
  encoded_buffer = malloc(encoded_length+1);
  if (!encoded_buffer) {
    errno = ENOMEM;
    return -1;
  }

  ret = hwloc_encode_to_base64(buffer, length, encoded_buffer, encoded_length+1);
  assert(ret == (int) encoded_length);

  hwloc__export_obj_userdata(state, 1, name, length, encoded_buffer, encoded_length);

  free(encoded_buffer);
  return 0;
}

void
hwloc_topology_set_userdata_import_callback(hwloc_topology_t topology,
					    void (*import)(struct hwloc_topology *topology, struct hwloc_obj *obj, const char *name, const void *buffer, size_t length))
{
  topology->userdata_import_cb = import;
}<|MERGE_RESOLUTION|>--- conflicted
+++ resolved
@@ -1,12 +1,7 @@
 /*
  * Copyright © 2009 CNRS
-<<<<<<< HEAD
- * Copyright © 2009-2012 inria.  All rights reserved.
+ * Copyright © 2009-2012 Inria.  All rights reserved.
  * Copyright © 2009-2012 Université Bordeaux 1
-=======
- * Copyright © 2009-2012 Inria.  All rights reserved.
- * Copyright © 2009-2011 Université Bordeaux 1
->>>>>>> 1fb8c61b
  * Copyright © 2009-2011 Cisco Systems, Inc.  All rights reserved.
  * See COPYING in top-level directory.
  */
@@ -834,13 +829,9 @@
     break;
   case HWLOC_OBJ_GROUP:
     sprintf(tmp, "%u", obj->attr->group.depth);
-<<<<<<< HEAD
-    output->new_prop(output, "depth", tmp);
+    state.new_prop(&state, "depth", tmp);
     sprintf(tmp, "%u", obj->attr->group.tight);
-    output->new_prop(output, "tight", tmp);
-=======
-    state.new_prop(&state, "depth", tmp);
->>>>>>> 1fb8c61b
+    state.new_prop(&state, "tight", tmp);
     break;
   case HWLOC_OBJ_BRIDGE:
     sprintf(tmp, "%u-%u", obj->attr->bridge.upstream_type, obj->attr->bridge.downstream_type);
