/*
 * Copyright © 2009 CNRS
 * Copyright © 2009-2011 INRIA.  All rights reserved.
 * Copyright © 2009-2011 Université Bordeaux 1
 * Copyright © 2009-2011 Cisco Systems, Inc.  All rights reserved.
 * See COPYING in top-level directory.
 */

#include <private/autogen/config.h>
#include <hwloc.h>
#include <private/private.h>
#include <private/debug.h>

#include <assert.h>
#include <strings.h>

#ifdef HWLOC_HAVE_LIBXML2
#include <libxml/parser.h>
#include <libxml/tree.h>
#endif

static int
hwloc__xml_verbose(void)
{
  static int first = 1;
  static int verbose = 0;
  if (first) {
    char *env = getenv("HWLOC_XML_VERBOSE");
    if (env)
      verbose = atoi(env);
    first = 0;
  }
  return verbose;
}

#ifdef HWLOC_HAVE_LIBXML2
static void hwloc_libxml2_error_callback(void * ctx __hwloc_attribute_unused, const char * msg __hwloc_attribute_unused, ...) { /* do nothing */ }

static void
hwloc_libxml2_disable_stderrwarnings(void)
{
  static int first = 1;
  if (first) {
    xmlSetGenericErrorFunc(NULL, hwloc__xml_verbose() ? xmlGenericError : hwloc_libxml2_error_callback);
    first = 0;
  }
}
#endif

/***********************************
 ******** Backend Init/Exit ********
 ***********************************/

/* this can be the first XML call */
int
hwloc_backend_xml_init(struct hwloc_topology *topology, const char *xmlpath, const char *xmlbuffer, int xmlbuflen)
{
#ifdef HWLOC_HAVE_LIBXML2
  char *env = getenv("HWLOC_NO_LIBXML_IMPORT");
  if (!env || !atoi(env)) {
    xmlDoc *doc = NULL;

    LIBXML_TEST_VERSION;
    hwloc_libxml2_disable_stderrwarnings();

    errno = 0; /* set to 0 so that we know if libxml2 changed it */

    if (xmlpath)
      doc = xmlReadFile(xmlpath, NULL, 0);
    else if (xmlbuffer)
      doc = xmlReadMemory(xmlbuffer, xmlbuflen, "", NULL, 0);

    if (!doc) {
      if (!errno)
	/* libxml2 read the file fine, but it got an error during parsing */
      errno = EINVAL;
      return -1;
    }

    topology->backend_params.xml.buffer = NULL;
    topology->backend_params.xml.doc = doc;
  } else
#endif /* HWLOC_HAVE_LIBXML2 */
  if (xmlbuffer) {
    topology->backend_params.xml.buffer = malloc(xmlbuflen);
    memcpy(topology->backend_params.xml.buffer, xmlbuffer, xmlbuflen);
  } else {
    FILE * file;
    size_t buflen = 4096, offset, readlen;
    char *buffer = malloc(buflen+1);
    size_t ret;

    if (!strcmp(xmlpath, "-"))
      xmlpath = "/dev/stdin";

    file = fopen(xmlpath, "r");
    if (!file)
      return -1;

    offset = 0; readlen = buflen;
    while (1) {
      ret = fread(buffer+offset, 1, readlen, file);

      offset += ret;
      buffer[offset] = 0;

      if (ret != readlen)
        break;

      buflen *= 2;
      buffer = realloc(buffer, buflen+1);
      readlen = buflen/2;
    }

    fclose(file);

    topology->backend_params.xml.buffer = buffer;
    buflen = offset+1;
  }

  topology->is_thissystem = 0;
  assert(topology->backend_type == HWLOC_BACKEND_NONE);
  topology->backend_type = HWLOC_BACKEND_XML;

  return 0;
}

/* this canNOT be the first XML call */
void
hwloc_backend_xml_exit(struct hwloc_topology *topology)
{
#ifdef HWLOC_HAVE_LIBXML2
  char *env = getenv("HWLOC_NO_LIBXML_IMPORT");
  if (!env || !atoi(env)) {
    xmlFreeDoc((xmlDoc*)topology->backend_params.xml.doc);
  } else
#endif
  {
    assert(topology->backend_params.xml.buffer);
    free(topology->backend_params.xml.buffer);
  }
  assert(topology->backend_type == HWLOC_BACKEND_XML);
  topology->backend_type = HWLOC_BACKEND_NONE;
}

/************************************************
 ********* XML import (common routines) *********
 ************************************************/

static void
hwloc__xml_import_object_attr(struct hwloc_topology *topology __hwloc_attribute_unused, struct hwloc_obj *obj,
			      const char *name, const char *value)
{
  if (!strcmp(name, "type")) {
    /* already handled */
    return;
  }

  else if (!strcmp(name, "os_level"))
    obj->os_level = strtoul(value, NULL, 10);
  else if (!strcmp(name, "os_index"))
    obj->os_index = strtoul(value, NULL, 10);
  else if (!strcmp(name, "cpuset")) {
    obj->cpuset = hwloc_bitmap_alloc();
    hwloc_bitmap_sscanf(obj->cpuset, value);
  } else if (!strcmp(name, "complete_cpuset")) {
    obj->complete_cpuset = hwloc_bitmap_alloc();
    hwloc_bitmap_sscanf(obj->complete_cpuset,value);
  } else if (!strcmp(name, "online_cpuset")) {
    obj->online_cpuset = hwloc_bitmap_alloc();
    hwloc_bitmap_sscanf(obj->online_cpuset, value);
  } else if (!strcmp(name, "allowed_cpuset")) {
    obj->allowed_cpuset = hwloc_bitmap_alloc();
    hwloc_bitmap_sscanf(obj->allowed_cpuset, value);
  } else if (!strcmp(name, "nodeset")) {
    obj->nodeset = hwloc_bitmap_alloc();
    hwloc_bitmap_sscanf(obj->nodeset, value);
  } else if (!strcmp(name, "complete_nodeset")) {
    obj->complete_nodeset = hwloc_bitmap_alloc();
    hwloc_bitmap_sscanf(obj->complete_nodeset, value);
  } else if (!strcmp(name, "allowed_nodeset")) {
    obj->allowed_nodeset = hwloc_bitmap_alloc();
    hwloc_bitmap_sscanf(obj->allowed_nodeset, value);
  } else if (!strcmp(name, "name"))
    obj->name = strdup(value);

  else if (!strcmp(name, "cache_size")) {
    unsigned long long lvalue = strtoull(value, NULL, 10);
    if (obj->type == HWLOC_OBJ_CACHE)
      obj->attr->cache.size = lvalue;
    else if (hwloc__xml_verbose())
      fprintf(stderr, "ignoring cache_size attribute for non-cache object type\n");
  }

  else if (!strcmp(name, "cache_linesize")) {
    unsigned long lvalue = strtoul(value, NULL, 10);
    if (obj->type == HWLOC_OBJ_CACHE)
      obj->attr->cache.linesize = lvalue;
    else if (hwloc__xml_verbose())
      fprintf(stderr, "ignoring cache_linesize attribute for non-cache object type\n");
  }

  else if (!strcmp(name, "local_memory"))
    obj->memory.local_memory = strtoull(value, NULL, 10);

  else if (!strcmp(name, "depth")) {
    unsigned long lvalue = strtoul(value, NULL, 10);
    switch (obj->type) {
      case HWLOC_OBJ_CACHE:
	obj->attr->cache.depth = lvalue;
	break;
      case HWLOC_OBJ_GROUP:
	obj->attr->group.depth = lvalue;
	break;
      default:
	if (hwloc__xml_verbose())
	  fprintf(stderr, "ignoring depth attribute for object type without depth\n");
	break;
    }
  }



  /*************************
   * deprecated (from 1.0)
   */
  else if (!strcmp(name, "dmi_board_vendor")) {
    hwloc_add_object_info(obj, "DMIBoardVendor", strdup(value));
  }
  else if (!strcmp(name, "dmi_board_name")) {
    hwloc_add_object_info(obj, "DMIBoardName", strdup(value));
  }

  /*************************
   * deprecated (from 0.9)
   */
  else if (!strcmp(name, "memory_kB")) {
    unsigned long long lvalue = strtoull(value, NULL, 10);
    switch (obj->type) {
      case HWLOC_OBJ_CACHE:
	obj->attr->cache.size = lvalue << 10;
	break;
      case HWLOC_OBJ_NODE:
      case HWLOC_OBJ_MACHINE:
      case HWLOC_OBJ_SYSTEM:
	obj->memory.local_memory = lvalue << 10;
	break;
      default:
	if (hwloc__xml_verbose())
	  fprintf(stderr, "ignoring memory_kB attribute for object type without memory\n");
	break;
    }
  }
  else if (!strcmp(name, "huge_page_size_kB")) {
    unsigned long lvalue = strtoul(value, NULL, 10);
    switch (obj->type) {
      case HWLOC_OBJ_NODE:
      case HWLOC_OBJ_MACHINE:
      case HWLOC_OBJ_SYSTEM:
	if (!obj->memory.page_types) {
	  obj->memory.page_types = malloc(sizeof(*obj->memory.page_types));
	  obj->memory.page_types_len = 1;
	}
	obj->memory.page_types[0].size = lvalue << 10;
	break;
      default:
	if (hwloc__xml_verbose())
	  fprintf(stderr, "ignoring huge_page_size_kB attribute for object type without huge pages\n");
	break;
    }
  }
  else if (!strcmp(name, "huge_page_free")) {
    unsigned long lvalue = strtoul(value, NULL, 10);
    switch (obj->type) {
      case HWLOC_OBJ_NODE:
      case HWLOC_OBJ_MACHINE:
      case HWLOC_OBJ_SYSTEM:
	if (!obj->memory.page_types) {
	  obj->memory.page_types = malloc(sizeof(*obj->memory.page_types));
	  obj->memory.page_types_len = 1;
	}
	obj->memory.page_types[0].count = lvalue;
	break;
      default:
	if (hwloc__xml_verbose())
	  fprintf(stderr, "ignoring huge_page_free attribute for object type without huge pages\n");
	break;
    }
  }
  /*
   * end of deprecated (from 0.9)
   *******************************/



  else if (hwloc__xml_verbose())
    fprintf(stderr, "ignoring unknown object attribute %s\n", name);
}


/* NO-libxml helper: skip spaces until the next interesting char */
static char *
hwloc__nolibxml_import_ignore_spaces(char *buffer)
{
  return buffer + strspn(buffer, " \t\n");
}

typedef struct hwloc__xml_import_state_s {
  struct hwloc__xml_import_state_s *parent;
  int use_libxml;

  /* only useful if not using libxml */
  char *tagbuffer; /* buffer containing the next tag */
  char *attrbuffer; /* buffer containing the next attribute of the current node */
  char *tagname; /* tag name of the current node */
  int closed; /* set if the current node is auto-closing */

  /* only useful if using libxml */
#ifdef HWLOC_HAVE_LIBXML2
  xmlNode *libxml_node; /* current libxml node, always valid */
  xmlNode *libxml_child; /* last processed child, or NULL if none yet */
  xmlAttr *libxml_attr; /* last processed attribute, or NULL if none yet */
#endif
} * hwloc__xml_import_state_t;

static int
hwloc__xml_import_next_attr(hwloc__xml_import_state_t state, char **namep, char **valuep)
{
  if (state->use_libxml) {
#ifdef HWLOC_HAVE_LIBXML2
    xmlAttr *attr;
    if (state->libxml_attr)
      attr = state->libxml_attr->next;
    else
      attr = state->libxml_node->properties;
    for (; attr; attr = attr->next)
      if (attr->type == XML_ATTRIBUTE_NODE) {
	/* use the first valid attribute content */
	xmlNode *subnode;
	for (subnode = attr->children; subnode; subnode = subnode->next) {
	  if (subnode->type == XML_TEXT_NODE) {
	    if (subnode->content && subnode->content[0] != '\0' && subnode->content[0] != '\n') {
	      *namep = (char *) attr->name;
	      *valuep = (char *) subnode->content;
	      state->libxml_attr = attr;
	      return 0;
	    }
	  } else {
	    if (hwloc__xml_verbose())
	      fprintf(stderr, "ignoring unexpected xml attr node type %u\n", subnode->type);
	  }
	}
      } else {
	if (hwloc__xml_verbose())
	  fprintf(stderr, "ignoring unexpected xml attr type %u\n", attr->type);
      }
    return -1;
#else
    assert(0);
#endif
  } else {
    int namelen;
    size_t len, escaped;
    char *buffer, *value, *end;

    /* find the beginning of an attribute */
    buffer = hwloc__nolibxml_import_ignore_spaces(state->attrbuffer);
    namelen = strspn(buffer, "abcdefghijklmnopqrstuvwxyz_");
    if (buffer[namelen] != '=' || buffer[namelen+1] != '\"')
      return -1;
    buffer[namelen] = '\0';
    *namep = buffer;

    /* find the beginning of its value, and unescape it */
    *valuep = value = buffer+namelen+2;
    len = 0; escaped = 0;
    while (value[len+escaped] != '\"') {
      if (value[len+escaped] == '&') {
	if (!strcmp(&value[1+len+escaped], "#10;")) {
	  escaped += 4;
	  value[1+len] = '\n';
	} else if (!strcmp(&value[1+len+escaped], "#13;")) {
	  escaped += 4;
	  value[1+len] = '\r';
	} else if (!strcmp(&value[1+len+escaped], "#9;")) {
	  escaped += 3;
	  value[1+len] = '\t';
	} else if (!strcmp(&value[1+len+escaped], "quot;")) {
	  escaped += 5;
	  value[1+len] = '\"';
	} else if (!strcmp(&value[1+len+escaped], "lt;")) {
	  escaped += 3;
	  value[1+len] = '<';
	} else if (!strcmp(&value[1+len+escaped], "gt;")) {
	  escaped += 3;
	  value[1+len] = '>';
	} else if (!strcmp(&value[1+len+escaped], "amp;")) {
	  escaped += 4;
	  value[1+len] = '&';
	} else {
	  return -1;
	}
	value[len] = value[len+escaped];
      }
      len++;
      if (value[len+escaped] == '\0')
	return -1;
    }
    value[len] = '\0';

    /* find next attribute */
    end = &value[len+escaped+1]; /* skip the ending " */
    state->attrbuffer = hwloc__nolibxml_import_ignore_spaces(end);
    return 0;
  }
}

static int
hwloc__xml_import_find_child(hwloc__xml_import_state_t state,
			     hwloc__xml_import_state_t childstate,
			     char **tagp)
{
  childstate->parent = state;
  childstate->use_libxml = state->use_libxml;

  if (state->use_libxml) {
#ifdef HWLOC_HAVE_LIBXML2
    xmlNode *child;
    if (!state->libxml_child)
      return 0;
    child = state->libxml_child->next;
    for (; child; child = child->next)
      if (child->type == XML_ELEMENT_NODE) {
	state->libxml_child = childstate->libxml_node = child;
	childstate->libxml_child = child->children;
	childstate->libxml_attr = NULL;
	*tagp = (char*) child->name;
	return 1;
      } else if (child->type == XML_TEXT_NODE) {
	if (child->content && child->content[0] != '\0' && child->content[0] != '\n')
	  if (hwloc__xml_verbose())
	    fprintf(stderr, "ignoring object text content %s\n", (const char*) child->content);
      } else {
	if (hwloc__xml_verbose())
	  fprintf(stderr, "ignoring unexpected xml node type %u\n", child->type);
      }
    return 0;
#else
    assert(0);
#endif
  } else {
    char *buffer = state->tagbuffer;
    char *end;
    int namelen;

    /* auto-closed tags have no children */
    if (state->closed)
      return 0;

    /* find the beginning of the tag */
    buffer = hwloc__nolibxml_import_ignore_spaces(buffer);
    if (buffer[0] != '<')
      return -1;
    buffer++;

    /* if closing tag, return nothing and do not advance */
    if (buffer[0] == '/')
      return 0;

    /* normal tag */
    *tagp = childstate->tagname = buffer;

    /* find the end, mark it and return it */
    end = strchr(buffer, '>');
    if (!end)
      return -1;
    end[0] = '\0';
    childstate->tagbuffer = end+1;

    /* handle auto-closing tags */
    if (end[-1] == '/') {
      childstate->closed = 1;
      end[-1] = '\0';
    } else
      childstate->closed = 0;

    /* find attributes */
    namelen = strspn(buffer, "abcdefghijklmnopqrstuvwxyz_");
    /* cannot be without attributes */
    assert(buffer[namelen] != '\0');

    if (buffer[namelen] != ' ')
      return -1;

    /* found a space, likely starting attributes */
    buffer[namelen] = '\0';
    childstate->attrbuffer = buffer+namelen+1;
    return 1;
  }
}

/* look for an explicit closing tag </name> */
static int
hwloc__xml_import_close_tag(hwloc__xml_import_state_t state)
{
  if (state->use_libxml) {
#ifdef HWLOC_HAVE_LIBXML2
    /* nothing */
    return 0;
#else
    assert(0);
#endif
  } else {
    char *buffer = state->tagbuffer;
    char *end;

    /* auto-closed tags need nothing */
    if (state->closed)
      return 0;

    /* find the beginning of the tag */
    buffer = hwloc__nolibxml_import_ignore_spaces(buffer);
    if (buffer[0] != '<')
      return -1;
    buffer++;

    /* find the end, mark it and return it to the parent */
    end = strchr(buffer, '>');
    if (!end)
      return -1;
    end[0] = '\0';
    state->tagbuffer = end+1;

    /* if closing tag, return nothing */
    if (buffer[0] != '/' || strcmp(buffer+1, state->tagname) )
      return -1;
    return 0;
  }
}

static void
hwloc__xml_import_close_child(hwloc__xml_import_state_t state)
{
  if (state->use_libxml) {
#ifdef HWLOC_HAVE_LIBXML2
    /* nothing */
#else
    assert(0);
#endif
  } else {
    state->parent->tagbuffer = state->tagbuffer;
  }
}

static int
hwloc__xml_import_info(hwloc_topology_t topology __hwloc_attribute_unused, hwloc_obj_t obj,
		       hwloc__xml_import_state_t state)
{
  char *infoname = NULL;
  char *infovalue = NULL;

  while (1) {
    char *attrname, *attrvalue;
    if (hwloc__xml_import_next_attr(state, &attrname, &attrvalue) < 0)
      break;
    if (!strcmp(attrname, "name"))
      infoname = attrvalue;
    else if (!strcmp(attrname, "value"))
      infovalue = attrvalue;
    else
      return -1;
  }

  if (infoname)
    /* empty strings are ignored by libxml */
    hwloc_add_object_info(obj, infoname, infovalue ? infovalue : "");

  return hwloc__xml_import_close_tag(state);
}

static int
hwloc__xml_import_pagetype(hwloc_topology_t topology __hwloc_attribute_unused, hwloc_obj_t obj,
			   hwloc__xml_import_state_t state)
{
  uint64_t size = 0, count = 0;
<<<<<<< HEAD

  while (1) {
    char *attrname, *attrvalue;
    if (hwloc__xml_import_next_attr(state, &attrname, &attrvalue) < 0)
      break;
    if (!strcmp(attrname, "size"))
      size = strtoul(attrvalue, NULL, 10);
    else if (!strcmp(attrname, "count"))
      count = strtoul(attrvalue, NULL, 10);
    else
      return -1;
=======
  xmlAttr *attr = NULL;

  for (attr = node->properties; attr; attr = attr->next) {
    if (attr->type == XML_ATTRIBUTE_NODE) {
      const xmlChar *value = hwloc__xml_import_attr_value(attr);
      if (value) {
	if (!strcmp((char *) attr->name, "size"))
	  size = strtoull((char *) value, NULL, 10);
	else if (!strcmp((char *) attr->name, "count"))
	  count = strtoull((char *) value, NULL, 10);
	else
	  fprintf(stderr, "ignoring unknown pagetype attribute %s\n", (char *) attr->name);
      }
    } else {
      fprintf(stderr, "ignoring unexpected xml pagetype attr type %u\n", attr->type);
    }
>>>>>>> 9519a0b0
  }

  if (size) {
    int idx = obj->memory.page_types_len;
    obj->memory.page_types = realloc(obj->memory.page_types, (idx+1)*sizeof(*obj->memory.page_types));
    obj->memory.page_types_len = idx+1;
    obj->memory.page_types[idx].size = size;
    obj->memory.page_types[idx].count = count;
  }

  return hwloc__xml_import_close_tag(state);
}

static int
hwloc__xml_import_distances(hwloc_topology_t topology __hwloc_attribute_unused, hwloc_obj_t obj,
			    hwloc__xml_import_state_t state)
{
  unsigned long reldepth = 0, nbobjs = 0;
  float latbase = 0;
  char *tag;
  int ret;

  while (1) {
    char *attrname, *attrvalue;
    if (hwloc__xml_import_next_attr(state, &attrname, &attrvalue) < 0)
      break;
    if (!strcmp(attrname, "nbobjs"))
      nbobjs = strtoul(attrvalue, NULL, 10);
    else if (!strcmp(attrname, "relative_depth"))
      reldepth = strtoul(attrvalue, NULL, 10);
    else if (!strcmp(attrname, "latency_base"))
      latbase = (float) atof(attrvalue);
    else
      return -1;
  }

  if (nbobjs && reldepth && latbase) {
    int idx = obj->distances_count;
    unsigned i;
    float *matrix, latmax = 0;

    obj->distances = realloc(obj->distances, (idx+1)*sizeof(*obj->distances));
    obj->distances_count = idx+1;
    obj->distances[idx] = malloc(sizeof(**obj->distances));
    obj->distances[idx]->relative_depth = reldepth;
    obj->distances[idx]->nbobjs = nbobjs;
    obj->distances[idx]->latency = matrix = malloc(nbobjs*nbobjs*sizeof(float));
    obj->distances[idx]->latency_base = latbase;

    for(i=0; i<nbobjs*nbobjs; i++) {
      struct hwloc__xml_import_state_s childstate;
      char *attrname, *attrvalue;
      float val;

      ret = hwloc__xml_import_find_child(state, &childstate, &tag);
      if (ret <= 0 || strcmp(tag, "latency")) {
	/* a latency child is needed */
	free(obj->distances[idx]->latency);
	free(obj->distances[idx]);
	obj->distances_count--;
	return -1;
      }

      ret = hwloc__xml_import_next_attr(&childstate, &attrname, &attrvalue);
      if (ret < 0 || strcmp(attrname, "value")) {
	free(obj->distances[idx]->latency);
	free(obj->distances[idx]);
	obj->distances_count--;
	return -1;
      }

      val = (float) atof((char *) attrvalue);
      matrix[i] = val;
      if (val > latmax)
	latmax = val;

      hwloc__xml_import_close_child(&childstate);
    }

    obj->distances[idx]->latency_max = latmax;
  }

  return hwloc__xml_import_close_tag(state);
}

static int
hwloc__xml_import_object(hwloc_topology_t topology, hwloc_obj_t obj,
			 hwloc__xml_import_state_t state)
{
  /* process attributes */
  while (1) {
    char *attrname, *attrvalue;
    if (hwloc__xml_import_next_attr(state, &attrname, &attrvalue) < 0)
      break;
    if (!strcmp(attrname, "type")) {
      obj->type = hwloc_obj_type_of_string(attrvalue);
      if (obj->type == (hwloc_obj_type_t)-1)
        return -1;
    } else {
      /* type needed first */
      if (obj->type == (hwloc_obj_type_t)-1)
        return -1;
      hwloc__xml_import_object_attr(topology, obj, attrname, attrvalue);
    }
  }

  /* process subnodes */
  while (1) {
    struct hwloc__xml_import_state_s childstate;
    char *tag;
    int ret;

    ret = hwloc__xml_import_find_child(state, &childstate, &tag);
    if (ret < 0)
      return -1;
    if (!ret)
      break;

    if (!strcmp(tag, "object")) {
      hwloc_obj_t childobj = hwloc_alloc_setup_object(HWLOC_OBJ_TYPE_MAX, -1);
      hwloc_insert_object_by_parent(topology, obj, childobj);
      ret = hwloc__xml_import_object(topology, childobj, &childstate);
    } else if (!strcmp(tag, "page_type")) {
      ret = hwloc__xml_import_pagetype(topology, obj, &childstate);
    } else if (!strcmp(tag, "info")) {
      ret = hwloc__xml_import_info(topology, obj, &childstate);
    } else if (!strcmp(tag, "distances")) {
      ret = hwloc__xml_import_distances(topology, obj, &childstate);
    } else
      ret = -1;

    if (ret < 0)
      return ret;

    hwloc__xml_import_close_child(&childstate);
  }

  return hwloc__xml_import_close_tag(state);
}

/***********************************
 ********* main XML import *********
 ***********************************/

/* this canNOT be the first XML call */
int
hwloc_look_xml(struct hwloc_topology *topology)
{
  struct hwloc__xml_import_state_s state, childstate;
  char *tag;
#ifdef HWLOC_HAVE_LIBXML2
  char *env;
#endif
  int ret;

  state.use_libxml = 0;
  state.parent = NULL;

#ifdef HWLOC_HAVE_LIBXML2
  env = getenv("HWLOC_NO_LIBXML_IMPORT");
  if (!env || !atoi(env)) {
    xmlNode* root_node;
    xmlDtd *dtd;

    state.use_libxml = 1;

    dtd = xmlGetIntSubset((xmlDoc*) topology->backend_params.xml.doc);
    if (!dtd) {
      if (hwloc__xml_verbose())
	fprintf(stderr, "Loading XML topology without DTD\n");
    } else if (strcmp((char *) dtd->SystemID, "hwloc.dtd")) {
      if (hwloc__xml_verbose())
	fprintf(stderr, "Loading XML topology with wrong DTD SystemID (%s instead of %s)\n",
		(char *) dtd->SystemID, "hwloc.dtd");
    }

    root_node = xmlDocGetRootElement((xmlDoc*) topology->backend_params.xml.doc);

    if (strcmp((const char *) root_node->name, "topology") && strcmp((const char *) root_node->name, "root")) {
      /* root node should be in "topology" class (or "root" if importing from < 1.0) */
      if (hwloc__xml_verbose())
	fprintf(stderr, "ignoring object of class `%s' not at the top the xml hierarchy\n", (const char *) root_node->name);
      goto failed;
    }

    state.libxml_node = root_node;
    state.libxml_child = root_node->children;
    state.libxml_attr = NULL;
  } else
#endif /* HWLOC_HAVE_LIBXML2 */
  {
    char *buffer = topology->backend_params.xml.buffer;

    /* skip headers */
    while (!strncmp(buffer, "<?xml ", 6) || !strncmp(buffer, "<!DOCTYPE ", 10)) {
      buffer = strchr(buffer, '\n');
      if (!buffer)
	goto failed;
      buffer++;
    }

    /* find topology tag */
    if (strncmp(buffer, "<topology>", 10))
	goto failed;

    /* prepare parsing state */
    state.tagbuffer = buffer+10;
    state.tagname = "topology";
    state.attrbuffer = NULL;
  }

  state.closed = 0;

  /* find root object tag and import it */
  ret = hwloc__xml_import_find_child(&state, &childstate, &tag);
  if (ret < 0 || !ret || strcmp(tag, "object"))
    goto failed;
  ret = hwloc__xml_import_object(topology, topology->levels[0][0], &childstate);
  if (ret < 0)
    goto failed;
  hwloc__xml_import_close_child(&childstate);

  /* find end of topology tag */
  hwloc__xml_import_close_tag(&state);

  /* keep the "Backend" information intact */
  /* we could add "BackendSource=XML" to notify that XML was used between the actual backend and here */

  topology->support.discovery->pu = 1;

  return 0;

 failed:
  if (state.use_libxml)
    /* not only when verbose */
    fprintf(stderr, "Failed to parse XML input with the minimalistic parser. If it was not\n"
	    "generated by hwloc, try enabling full XML support with libxml2.\n");
  return -1;
}

static void
hwloc_xml__check_distances(struct hwloc_topology *topology, hwloc_obj_t obj)
{
  hwloc_obj_t child;
  unsigned i=0;
  while (i<obj->distances_count) {
    unsigned depth = obj->depth + obj->distances[i]->relative_depth;
    unsigned nbobjs = hwloc_get_nbobjs_inside_cpuset_by_depth(topology, obj->cpuset, depth);
    if (nbobjs != obj->distances[i]->nbobjs) {
      fprintf(stderr, "ignoring invalid distance matrix with %u objs instead of %u\n",
	      obj->distances[i]->nbobjs, nbobjs);
      hwloc_free_logical_distances(obj->distances[i]);
      memmove(&obj->distances[i], &obj->distances[i+1], (obj->distances_count-i-1)*sizeof(*obj->distances));
      obj->distances_count--;
    } else
      i++;
  }

  child = obj->first_child;
  while (child != NULL) {
    hwloc_xml__check_distances(topology, child);
    child = child->next_sibling;
  }
}

/* this canNOT be the first XML call */
void
hwloc_xml_check_distances(struct hwloc_topology *topology)
{
  /* now that the topology tree has been properly setup,
   * check that our distance matrice sizes make sense */
  hwloc_xml__check_distances(topology, topology->levels[0][0]);
}

/************************************************
 ********* XML export (common routines) *********
 ************************************************/

typedef struct hwloc__xml_export_output_s {
  int use_libxml;

  /* only useful if not using libxml */
  char *buffer; /* (moving) buffer where to write */
  size_t written; /* how many bytes were written (or would have be written if not truncated) */
  size_t remaining; /* how many bytes are still available in the buffer */
  unsigned indent; /* indentation level for the next line */

  /* only useful if not using libxml */
#ifdef HWLOC_HAVE_LIBXML2
  xmlNodePtr current_node; /* current node to output */
#endif
} * hwloc__xml_export_output_t;

/* NO-libxml helper: update output buffer */
static void
hwloc__xml_export_update_buffer(hwloc__xml_export_output_t output, int res)
{
  if (res >= 0) {
    output->written += res;
    if (res >= (int) output->remaining)
      res = output->remaining>0 ? output->remaining-1 : 0;
    output->buffer += res;
    output->remaining -= res;
  }
}

static void
hwloc__xml_export_new_child(hwloc__xml_export_output_t output, const char *name)
{
  if (output->use_libxml) {
#ifdef HWLOC_HAVE_LIBXML2
    output->current_node = xmlNewChild(output->current_node, NULL, BAD_CAST name, NULL);
#else
    assert(0);
#endif
  } else {
    int res = snprintf(output->buffer, output->remaining, "%*s<%s", output->indent, "", name);
    hwloc__xml_export_update_buffer(output, res);
    output->indent += 2;
  }
}

/* NO-libxml helper: escape string */
static char *
hwloc__xml_export_escape_string(const char *src)
{
  int fulllen, sublen;
  char *escaped, *dst;

  fulllen = strlen(src);

  sublen = strcspn(src, "\n\r\t\"<>&");
  if (sublen == fulllen)
    return NULL; /* nothing to escape */

  escaped = malloc(fulllen*6+1); /* escaped chars are replaced by at most 6 char */
  dst = escaped;

  memcpy(dst, src, sublen);
  src += sublen;
  dst += sublen;

  while (*src) {
    int replen;
    switch (*src) {
    case '\n': strcpy(dst, "&#10;");  replen=5; break;
    case '\r': strcpy(dst, "&#13;");  replen=5; break;
    case '\t': strcpy(dst, "&#9;");   replen=4; break;
    case '\"': strcpy(dst, "&quot;"); replen=6; break;
    case '<':  strcpy(dst, "&lt;");   replen=4; break;
    case '>':  strcpy(dst, "&gt;");   replen=4; break;
    case '&':  strcpy(dst, "&amp;");  replen=5; break;
    default: break;
    }
    dst+=replen; src++;

    sublen = strcspn(src, "\n\r\t\"<>&");
    memcpy(dst, src, sublen);
    src += sublen;
    dst += sublen;
  }

  *dst = 0;
  return escaped;
}

static void
hwloc__xml_export_new_prop(hwloc__xml_export_output_t output, const char *name, const char *value)
{
  if (output->use_libxml) {
#ifdef HWLOC_HAVE_LIBXML2
    xmlNewProp(output->current_node, BAD_CAST name, BAD_CAST value);
#else
    assert(0);
#endif
  } else {
    char *escaped = hwloc__xml_export_escape_string(value);
    int res = snprintf(output->buffer, output->remaining, " %s=\"%s\"", name, escaped ? escaped : value);
    hwloc__xml_export_update_buffer(output, res);
    free(escaped);
  }
}

static void
hwloc__xml_export_end_props(hwloc__xml_export_output_t output)
{
  if (output->use_libxml) {
#ifdef HWLOC_HAVE_LIBXML2
    /* nothing to do */
#else
    assert(0);
#endif
  } else {
    int res = snprintf(output->buffer, output->remaining, ">\n");
    hwloc__xml_export_update_buffer(output, res);
  }
}

static void
hwloc__xml_export_end_child(hwloc__xml_export_output_t output, const char *name)
{
  if (output->use_libxml) {
#ifdef HWLOC_HAVE_LIBXML2
    output->current_node = output->current_node->parent;
#else
    assert(0);
#endif
  } else {
    int res;
    output->indent -= 2;
    res = snprintf(output->buffer, output->remaining, "%*s</%s>\n", output->indent, "", name);
    hwloc__xml_export_update_buffer(output, res);
  }
}

static void
hwloc__xml_export_object (hwloc__xml_export_output_t output, hwloc_topology_t topology, hwloc_obj_t obj)
{
  char *cpuset = NULL;
  char tmp[255];
  unsigned i;

  hwloc__xml_export_new_child(output, "object");
  hwloc__xml_export_new_prop(output, "type", hwloc_obj_type_string(obj->type));
  sprintf(tmp, "%d", obj->os_level);
  hwloc__xml_export_new_prop(output, "os_level", tmp);
  if (obj->os_index != (unsigned) -1) {
    sprintf(tmp, "%u", obj->os_index);
    hwloc__xml_export_new_prop(output, "os_index", tmp);
  }
  if (obj->cpuset) {
    hwloc_bitmap_asprintf(&cpuset, obj->cpuset);
    hwloc__xml_export_new_prop(output, "cpuset", cpuset);
    free(cpuset);
  }
  if (obj->complete_cpuset) {
    hwloc_bitmap_asprintf(&cpuset, obj->complete_cpuset);
    hwloc__xml_export_new_prop(output, "complete_cpuset", cpuset);
    free(cpuset);
  }
  if (obj->online_cpuset) {
    hwloc_bitmap_asprintf(&cpuset, obj->online_cpuset);
    hwloc__xml_export_new_prop(output, "online_cpuset", cpuset);
    free(cpuset);
  }
  if (obj->allowed_cpuset) {
    hwloc_bitmap_asprintf(&cpuset, obj->allowed_cpuset);
    hwloc__xml_export_new_prop(output, "allowed_cpuset", cpuset);
    free(cpuset);
  }
  if (obj->nodeset && !hwloc_bitmap_isfull(obj->nodeset)) {
    hwloc_bitmap_asprintf(&cpuset, obj->nodeset);
    hwloc__xml_export_new_prop(output, "nodeset", cpuset);
    free(cpuset);
  }
  if (obj->complete_nodeset && !hwloc_bitmap_isfull(obj->complete_nodeset)) {
    hwloc_bitmap_asprintf(&cpuset, obj->complete_nodeset);
    hwloc__xml_export_new_prop(output, "complete_nodeset", cpuset);
    free(cpuset);
  }
  if (obj->allowed_nodeset && !hwloc_bitmap_isfull(obj->allowed_nodeset)) {
    hwloc_bitmap_asprintf(&cpuset, obj->allowed_nodeset);
    hwloc__xml_export_new_prop(output, "allowed_nodeset", cpuset);
    free(cpuset);
  }

  if (obj->name)
    hwloc__xml_export_new_prop(output, "name", obj->name);

  switch (obj->type) {
  case HWLOC_OBJ_CACHE:
    sprintf(tmp, "%llu", (unsigned long long) obj->attr->cache.size);
    hwloc__xml_export_new_prop(output, "cache_size", tmp);
    sprintf(tmp, "%u", obj->attr->cache.depth);
    hwloc__xml_export_new_prop(output, "depth", tmp);
    sprintf(tmp, "%u", (unsigned) obj->attr->cache.linesize);
    hwloc__xml_export_new_prop(output, "cache_linesize", tmp);
    break;
  case HWLOC_OBJ_GROUP:
    sprintf(tmp, "%u", obj->attr->group.depth);
    hwloc__xml_export_new_prop(output, "depth", tmp);
    break;
  default:
    break;
  }

  if (obj->memory.local_memory) {
    sprintf(tmp, "%llu", (unsigned long long) obj->memory.local_memory);
    hwloc__xml_export_new_prop(output, "local_memory", tmp);
  }

  hwloc__xml_export_end_props(output);

  for(i=0; i<obj->memory.page_types_len; i++) {
    hwloc__xml_export_new_child(output, "page_type");
    sprintf(tmp, "%llu", (unsigned long long) obj->memory.page_types[i].size);
    hwloc__xml_export_new_prop(output, "size", tmp);
    sprintf(tmp, "%llu", (unsigned long long) obj->memory.page_types[i].count);
    hwloc__xml_export_new_prop(output, "count", tmp);
    hwloc__xml_export_end_props(output);
    hwloc__xml_export_end_child(output, "page_type");
  }

  for(i=0; i<obj->infos_count; i++) {
    hwloc__xml_export_new_child(output, "info");
    hwloc__xml_export_new_prop(output, "name", obj->infos[i].name);
    hwloc__xml_export_new_prop(output, "value", obj->infos[i].value);
    hwloc__xml_export_end_props(output);
    hwloc__xml_export_end_child(output, "info");
  }

  for(i=0; i<obj->distances_count; i++) {
    unsigned nbobjs = obj->distances[i]->nbobjs;
    unsigned j;
    hwloc__xml_export_new_child(output, "distances");
    sprintf(tmp, "%u", nbobjs);
    hwloc__xml_export_new_prop(output, "nbobjs", tmp);
    sprintf(tmp, "%u", obj->distances[i]->relative_depth);
    hwloc__xml_export_new_prop(output, "relative_depth", tmp);
    sprintf(tmp, "%f", obj->distances[i]->latency_base);
    hwloc__xml_export_new_prop(output, "latency_base", tmp);
    hwloc__xml_export_end_props(output);
    for(j=0; j<nbobjs*nbobjs; j++) {
      hwloc__xml_export_new_child(output, "latency");
      sprintf(tmp, "%f", obj->distances[i]->latency[j]);
      hwloc__xml_export_new_prop(output, "value", tmp);
      hwloc__xml_export_end_props(output);
      hwloc__xml_export_end_child(output, "latency");
    }
    hwloc__xml_export_end_child(output, "distances");
  }

  if (obj->arity) {
    unsigned x;
    for (x=0; x<obj->arity; x++)
      hwloc__xml_export_object (output, topology, obj->children[x]);
  }

  hwloc__xml_export_end_child(output, "object");
}

/************************************************
 ********* XML export (libxml2 routines) ********
 ************************************************/

#ifdef HWLOC_HAVE_LIBXML2
/* libxml2 specific export preparation */
static xmlDocPtr
hwloc__libxml2_prepare_export(hwloc_topology_t topology)
{
  struct hwloc__xml_export_output_s output;
  xmlDocPtr doc = NULL;       /* document pointer */
  xmlNodePtr root_node = NULL; /* root pointer */
  xmlDtdPtr dtd = NULL;       /* DTD pointer */

  LIBXML_TEST_VERSION;
  hwloc_libxml2_disable_stderrwarnings();

  /* Creates a new document, a node and set it as a root node. */
  doc = xmlNewDoc(BAD_CAST "1.0");
  root_node = xmlNewNode(NULL, BAD_CAST "topology");
  xmlDocSetRootElement(doc, root_node);

  /* Creates a DTD declaration. Isn't mandatory. */
  dtd = xmlCreateIntSubset(doc, BAD_CAST "topology", NULL, BAD_CAST "hwloc.dtd");

  output.use_libxml = 1;
  output.current_node = root_node;
  hwloc__xml_export_object (&output, topology, hwloc_get_root_obj(topology));

  return doc;
}
#endif /* HWLOC_HAVE_LIBXML2 */

/***************************************************
 ********* XML export (NO-libxml2 routines) ********
 ***************************************************/

static size_t
hwloc___nolibxml_prepare_export(hwloc_topology_t topology, char *xmlbuffer, int buflen)
{
  struct hwloc__xml_export_output_s output;
  int res;

  output.use_libxml = 0;
  output.indent = 0;
  output.written = 0;
  output.buffer = xmlbuffer;
  output.remaining = buflen;

  res = snprintf(output.buffer, output.remaining,
		 "<?xml version=\"1.0\" encoding=\"UTF-8\"?>\n"
		 "<!DOCTYPE topology SYSTEM \"hwloc.dtd\">\n");
  hwloc__xml_export_update_buffer(&output, res);
  hwloc__xml_export_new_child(&output, "topology");
  hwloc__xml_export_end_props(&output);
  hwloc__xml_export_object (&output, topology, hwloc_get_root_obj(topology));
  hwloc__xml_export_end_child(&output, "topology");

  return output.written+1;
}

static void
hwloc__nolibxml_prepare_export(hwloc_topology_t topology, char **bufferp, int *buflenp)
{
  char *buffer;
  size_t bufferlen, res;

  bufferlen = 16384; /* random guess for large enough default */
  buffer = malloc(bufferlen);
  res = hwloc___nolibxml_prepare_export(topology, buffer, bufferlen);

  if (res > bufferlen) {
    buffer = realloc(buffer, res);
    hwloc___nolibxml_prepare_export(topology, buffer, res);
  }

  *bufferp = buffer;
  *buflenp = res;
}

/**********************************
 ********* main XML export ********
 **********************************/

/* this can be the first XML call */
int hwloc_topology_export_xml(hwloc_topology_t topology, const char *filename)
{
#ifdef HWLOC_HAVE_LIBXML2
  char *env = getenv("HWLOC_NO_LIBXML_EXPORT");
  if (!env || !atoi(env)) {
    xmlDocPtr doc;
    int ret;

    errno = 0; /* set to 0 so that we know if libxml2 changed it */

    doc = hwloc__libxml2_prepare_export(topology);
    ret = xmlSaveFormatFileEnc(filename, doc, "UTF-8", 1);
    xmlFreeDoc(doc);

    if (ret < 0) {
      if (!errno)
	/* libxml2 likely got an error before doing I/O */
	errno = EINVAL;
      return -1;
    }
  } else
#endif
  {
    FILE *file;
    char *buffer;
    int bufferlen;

    if (!strcmp(filename, "-")) {
      file = stdout;
    } else {
      file = fopen(filename, "w");
      if (!file)
        return -1;
    }

    hwloc__nolibxml_prepare_export(topology, &buffer, &bufferlen);
    fwrite(buffer, bufferlen-1 /* don't write the ending \0 */, 1, file);
    free(buffer);

    if (file != stdout)
      fclose(file);
  }

  return 0;
}

/* this can be the first XML call */
int hwloc_topology_export_xmlbuffer(hwloc_topology_t topology, char **xmlbuffer, int *buflen)
{
#ifdef HWLOC_HAVE_LIBXML2
  char *env = getenv("HWLOC_NO_LIBXML_EXPORT");
  if (!env || !atoi(env)) {
    xmlDocPtr doc = hwloc__libxml2_prepare_export(topology);
    xmlDocDumpFormatMemoryEnc(doc, (xmlChar **)xmlbuffer, buflen, "UTF-8", 1);
    xmlFreeDoc(doc);
  } else
#endif
  {
    hwloc__nolibxml_prepare_export(topology, xmlbuffer, buflen);
  }
  return 0;
}

void hwloc_free_xmlbuffer(hwloc_topology_t topology __hwloc_attribute_unused, char *xmlbuffer)
{
#ifdef HWLOC_HAVE_LIBXML2
  char *env = getenv("HWLOC_NO_LIBXML_EXPORT");
  if (!env || !atoi(env)) {
    xmlFree(BAD_CAST xmlbuffer);
  } else
#endif
  {
    free(xmlbuffer);
  }
}<|MERGE_RESOLUTION|>--- conflicted
+++ resolved
@@ -583,36 +583,17 @@
 			   hwloc__xml_import_state_t state)
 {
   uint64_t size = 0, count = 0;
-<<<<<<< HEAD
 
   while (1) {
     char *attrname, *attrvalue;
     if (hwloc__xml_import_next_attr(state, &attrname, &attrvalue) < 0)
       break;
     if (!strcmp(attrname, "size"))
-      size = strtoul(attrvalue, NULL, 10);
+      size = strtoull(attrvalue, NULL, 10);
     else if (!strcmp(attrname, "count"))
-      count = strtoul(attrvalue, NULL, 10);
+      count = strtoull(attrvalue, NULL, 10);
     else
       return -1;
-=======
-  xmlAttr *attr = NULL;
-
-  for (attr = node->properties; attr; attr = attr->next) {
-    if (attr->type == XML_ATTRIBUTE_NODE) {
-      const xmlChar *value = hwloc__xml_import_attr_value(attr);
-      if (value) {
-	if (!strcmp((char *) attr->name, "size"))
-	  size = strtoull((char *) value, NULL, 10);
-	else if (!strcmp((char *) attr->name, "count"))
-	  count = strtoull((char *) value, NULL, 10);
-	else
-	  fprintf(stderr, "ignoring unknown pagetype attribute %s\n", (char *) attr->name);
-      }
-    } else {
-      fprintf(stderr, "ignoring unexpected xml pagetype attr type %u\n", attr->type);
-    }
->>>>>>> 9519a0b0
   }
 
   if (size) {
