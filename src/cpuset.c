--- conflicted
+++ resolved
@@ -976,43 +976,44 @@
 	return weight;
 }
 
-<<<<<<< HEAD
-void hwloc_cpuset_to_nodeset(hwloc_topology_t topology, hwloc_const_cpuset_t cpuset, hwloc_nodeset_t nodeset)
+/* TODO move somewhere else */
+
+void hwloc_cpuset_to_nodeset(hwloc_topology_t topology, hwloc_const_bitmap_t cpuset, hwloc_nodeset_t nodeset)
 {
 	int depth = hwloc_get_type_depth(topology, HWLOC_OBJ_NODE);
 	hwloc_obj_t obj;
 
 	if (depth == HWLOC_TYPE_DEPTH_UNKNOWN) {
 		/* Assume the whole system */
-		hwloc_cpuset_fill(nodeset);
+		hwloc_bitmap_fill(nodeset);
 		return;
 	}
 
-	hwloc_cpuset_zero(nodeset);
+	hwloc_bitmap_zero(nodeset);
 	obj = NULL;
 	while ((obj = hwloc_get_next_obj_covering_cpuset_by_depth(topology, cpuset, depth, obj)) != NULL)
-		hwloc_cpuset_set(nodeset, obj->os_index);
-}
-
-void hwloc_cpuset_from_nodeset(hwloc_topology_t topology, hwloc_cpuset_t cpuset, hwloc_const_nodeset_t nodeset)
+		hwloc_bitmap_set(nodeset, obj->os_index);
+}
+
+void hwloc_cpuset_from_nodeset(hwloc_topology_t topology, hwloc_bitmap_t cpuset, hwloc_const_nodeset_t nodeset)
 {
 	int depth = hwloc_get_type_depth(topology, HWLOC_OBJ_NODE);
 	hwloc_obj_t obj;
 
 	if (depth == HWLOC_TYPE_DEPTH_UNKNOWN) {
 		/* Assume the whole system */
-		hwloc_cpuset_fill(cpuset);
+		hwloc_bitmap_fill(cpuset);
 		return;
 	}
 
-	hwloc_cpuset_zero(cpuset);
+	hwloc_bitmap_zero(cpuset);
 	obj = NULL;
 	while ((obj = hwloc_get_next_obj_by_depth(topology, depth, obj)) != NULL) {
-		if (hwloc_cpuset_isset(nodeset, obj->os_index))
-			hwloc_cpuset_or(cpuset, cpuset, obj->cpuset);
-	}
-}
-=======
+		if (hwloc_bitmap_isset(nodeset, obj->os_index))
+			hwloc_bitmap_or(cpuset, cpuset, obj->cpuset);
+	}
+}
+
 
 /********************************************************************
  * everything below should be dropped when hwloc/cpuset.h is dropped
@@ -1114,5 +1115,4 @@
 
 /*
  * end of everything to be dropped when hwloc/cpuset.h is dropped
- *****************************************************************/
->>>>>>> 323ba112
+ *****************************************************************/