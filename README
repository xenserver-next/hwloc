--- conflicted
+++ resolved
@@ -316,12 +316,8 @@
   * Bind to only one thread of the last core of the machine.
   *
   * First find out where cores are, or else smaller sets of CPUs if
-<<<<<<< HEAD
-  * the OS doesn't have the notion of a "core". */
-=======
   * the OS doesn't have the notion of a "core".
   *****************************************************************/
->>>>>>> 0267c491
  depth = hwloc_get_type_or_below_depth(topology, HWLOC_OBJ_CORE);
 
  /* Get last core. */
@@ -428,9 +424,5 @@
 
 -------------------------------------------------------------------------------
 
-<<<<<<< HEAD
-Generated on Sun Apr 4 13:48:12 2010 for Hardware Locality (hwloc) by  doxygen
-=======
 Generated on Wed May 12 17:26:09 2010 for Hardware Locality (hwloc) by  doxygen
->>>>>>> 0267c491
 1.6.3